*~
*.pyc
build
paperwork.conf
dist/
paperwork.egg-info/
.idea
*.traineddata
*.app/
.flatpak-builder/
repo/
*.flatpak
venv*/
*.pyo
<<<<<<< HEAD
*.pyc
=======
>>>>>>> 7439a1bb

# Byte-compiled / optimized / DLL files
__pycache__/
*.py[cod]
*$py.class

# C extensions
*.so

# Distribution / packaging
.Python
env/
build/
develop-eggs/
dist/
downloads/
eggs/
.eggs/
lib/
lib64/
parts/
sdist/
var/
*.egg-info/
.installed.cfg
*.egg

# PyInstaller
#  Usually these files are written by a python script from a template
#  before PyInstaller builds the exe, so as to inject date/other infos into it.
*.manifest
*.spec

# Installer logs
pip-log.txt
pip-delete-this-directory.txt

# Unit test / coverage reports
htmlcov/
.tox/
.coverage
.coverage.*
.cache
nosetests.xml
coverage.xml
*,cover
.hypothesis/

# Translations
*.mo
*.pot

# Django stuff:
*.log

# Sphinx documentation
docs/_build/

# PyBuilder
target/

#Ipython Notebook
.ipynb_checkpoints<|MERGE_RESOLUTION|>--- conflicted
+++ resolved
@@ -12,10 +12,19 @@
 *.flatpak
 venv*/
 *.pyo
-<<<<<<< HEAD
 *.pyc
-=======
->>>>>>> 7439a1bb
+build
+paperwork.conf
+dist/
+paperwork.egg-info/
+.idea
+*.traineddata
+*.app/
+.flatpak-builder/
+repo/
+*.flatpak
+venv*/
+*.pyo
 
 # Byte-compiled / optimized / DLL files
 __pycache__/
