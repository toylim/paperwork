--- conflicted
+++ resolved
@@ -12,23 +12,7 @@
 *.flatpak
 venv*/
 *.pyo
-<<<<<<< HEAD
-*.pyc
-build
-paperwork.conf
-dist/
-paperwork.egg-info/
-.idea
-*.traineddata
-*.app/
-.flatpak-builder/
-repo/
-*.flatpak
-venv*/
-*.pyo
-=======
 _version.py
->>>>>>> 65ea3fc4
 
 # Byte-compiled / optimized / DLL files
 __pycache__/
