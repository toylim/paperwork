<<<<<<< HEAD
xxxx/xx/xx - 1.3:
- Remove documentations 'hacking' and 'translating'. They are in the Wiki now.
=======
2018/xx/xx - 1.2.4:
- Main window/pages/mouse handlers: Fix infinite loop in signal handling when
  the mouse goes over buttons drawn over pages.
>>>>>>> 8df31c8b

2018/02/01 - 1.2.3:
- Flatpak: Fix support of other GTK themes (Dark Adwaita, etc)
- French translations: shorten the translation of "Matching papers" because
  otherwise it messes with the UI
- Export dialog: Clicking on export->{document|page} a second time will first
  close the first export dialog.

2017/11/14 - 1.2.2:
- DnD: Fix double-delete: when moving the last page of a document
  to another, don't delete the source document (it's up to the
  backend code to delete it)
- Flatpak support
- CSS: Add border around application button to make it more visible

2017/08/26 - 1.2.1:
- Add source code of Windows installer (NSIS installer) generator
- Scanner support / Multi-scan: Cancel also successful scan session. Otherwise
  some scanner won't allow new scan sessions later.
- Remove gi version warnings when starting (thanks to Matthieu Coudron)
- Documentation: Add missing stdeb dependencies (thanks to Notkea)
- paperwork-shell: Fix command 'scan'
- paperwork-shell install: add docstring
- Fix dialog 'about'

2017/07/11 - 1.2.0:
- Installation: A new command has been added: "paperwork-shell install".
  This command installs icons and shortcut in the desktop menus.
- Add integrated documentations:
  + Introduction to Paperwork (added to the documents when Paperworks starts
    for the first time)
  + User manual (not complete yet)
  + Developer's guide
  + Translator's guide
- Text in pages can be selected
- Text in pages can be copied in clipboard
- Automatically look for updates (disabled by default ; see settings)
- Send anonymous usage statistics (disabled by default ; see settings)
- Export: Add simplification methods 'grayscale', 'black and white', and
  'grayscale + soft'. They produce much smaller documents
- setup.py: Properly package resources files (glade, images, css) and load them
  using pkg_resources. (thanks to Alexandre Vaissière)
- Import: After import, propose the user to move files to trash after import
  (thanks to Mathieu Schopfer)
- Import: Allow selecting multiple files in the file chooser dialog
- Import: Clearly show in the file chooser dialog which file formats are
  supported
- Import: Use notifications instead of popups
- Virtualenv: also look for translation files (thanks to Alexandre Vaissière)
- Export: Remove the text field + save button ; request the target file
  location when the user actually clicks on 'export'
- Export: Display a notification when exports are finished
- Search: When searching, display a search bar to browse the document(s)
- Search: new keyboard shortcuts: F3 (next) + Shift+F3 (previous)
- Settings: Remove "Disable OCR" from the language list. It's redundant with
  the check box above the language list
- non-Gnome / non-Unity environements : Move the application menu to the left
  headerbar (top left of the main window)
- paperwork-shell chkdeps: look for libsane too
- localize.sh: Also include the translations for paperwork-backend
- Settings: Use pycountry to translate the language names + remove 'equ'
  and 'osd'
- GUI: change the way left panes are switched to reduce issues with GTK+
- Internal: Switch everything to URIs (required for correct Gio use)
- Devel: Add basic command line arguments (thanks to Mathieu
  Coudron):
  + -d for debug output
  + -v for version

2017/02/09 - 1.1.2:
- Doc date changing: Fix for Windows: Don't display the document while
  renaming its folder --> it keeps a file descriptor opened to its PDF
  file and prevent the renaming

2017/02/05 - 1.1.1:
- Fix document list refresh problem (mostly visible on Ubuntu)

2017/01/30 - 1.1.0:
- Windows: Activation mechanism has been disabled for now
- Workarounds for Gtk-3.20.x / GLib 2.50 (Ubuntu):
  - Work around weird behavior of GLib.idle_add (multiple calls)
  - Work around lack of refresh of document list
- Import: Display how many image files, PDFs, documents and pages have been
  imported.
- Automatic Color Equalization: Reduce the 'circle side-effect' by increasing
  the number of samples used.
- paperwork-shell scan: Quit after scanning
- Settings window: "Source" becomes "Default source" (cosmetic)
- Export: Don't lock the UI
- Export: Display the progression of the export
- Improve keyword highlighting: Highlight words identical to search keywords
  (as before) and also words close enough (example: 'flesh' when 'flesch'
  is being search)
- Optim: Document list: Only display display the first 100 elements of the
  list, and extend it only when required. Reduces GTK latency
  (GtkListBox doesn't scale very well above 100 elements).
- Optim: Improve PDF rendering speed: Let the libpoppler take care of the
  rendering size (see backend:page.get_image())
- Optim: Reduce the number of useless calls to redraw()

2016/12/04 - 1.0.6:
- Diagnostic: Limit the number of lines kept in memory (avoid running out of
  memory in case of endless loop)
- Diagnostic: Log all the uncatched exceptions
- PDF import: When importing a big PDF, clearly show the progression of the
  import
- Multiple document selection: Fix the way Ctrl/Shift keys are handled (bug
  was that multiple selection mode remained stuck sometimes)

2016/11/22 - 1.0.5:
- Setting the resolution on the scanner may not actually work. If it is not
  possible to set the resolution, fall back on the current one.
- Improve tolerance to crappy scanner drivers: don't stop
  if pyinsane2.maximize_scan_area() fails

2016/11/18 - 1.0.4:
- Windows: Fix import error dialog
- Windows: Fix GtkLinkButtons (didn't do anything when clicked)

2016/11/17 - 1.0.3:
- Windows: Fix opening of export dialog
- Application menu button: Make its style consistent with the other buttons in
  the header bar
- Label list: Add a button to delete labels
- Label editor: Fix the reloading of the label list when a label has been
 changed
- Label editor/Color picker: Fix the switch of the mouse cursor to a pipette
- Small Paperwork icons: add a discrete blue background to make the icon more
  visible
- Main window: When on "new document", disable the page number entry field +
  the view settings button
- Fix icons (application icon, main window, about dialog)


2016/11/13 - 1.0.2:
* Fix export dialog:
  - Don't use GtkWidget.set_visible(False) / GtkWidget.set_visible(True)
    anymore to avoid weird GTK behavior when reopening
  - Fix endless loop that occured with some versions of the GLib
* French translations: "Scanner" --> "Numeriser"
* Windows support: Fix translations support
* CSS: Add small padding to make sure the GtkEntry and GtkButton in the header
  bar all have the same heights on all environments.
* Fix menu icon: Add PNG versions of the PAperwork icon.


2016/11/10 - 1.0.1:
* Config: Fix pycountry db lookup (prevent Paperwork's first start)
* Pyinstaller: Add .ico + .png in the package


2016/11/09 - 1.0:
* Export: generated PDF now includes the text from the OCR
* New command 'paperwork-shell scan' that starts Paperwork and immediately
  tries to scan a page
* 'paperwork-chkdeps' has been replaced by 'paperwork-shell'
* Export: Add an option to automatically simplify the content (makes it
  smaller in size)
* Import: Display a popup when the import fails
* Page editing: Add an option to adjust automatically colors
* Page editing: Fix display when making many edit operations at once (Rotation
  Cropping + ...)
* When starting, instead of displaying an empty document, display Paperwork's
  logo and the version (if different of "1.0")
* Improve zooming/unzooming with Ctrl+MouseWheel (try to target the mouse
  cursor)
* Allow scrolling using the middle click
* Support for pyinstaller packaging
* Fix running the OCR while scanning at the same time
* Split backend and frontend (separate Python packages and separate Git
  repositories)
* Handle very long label names more gracefully
* Word box highlighting: Highlight correctly all the boxes
* Fix spinner animation when getting an icon size other than the expected one
* Switch to Python 3
* Switch from Pyinsane to Pyinsane2
* Fix file descriptor leak related to PDFs
* Add a dialog to help bug diagnostics
* Replace gnome spinner by a custom spinner


2016/04/06 - 0.3.2:
* paperwork-chkdeps: Fix check for python-gi-cairo. When python-gi-cairo
  is not installed, sometimes, an exception pops up at an unexpected moment
  and the script remained stuck.
* Add Dockerfile to generate a docker image+container to test Paperwork


2016/02/25 - 0.3.1.1:
* Fix crappy dependency list


2016/02/25 - 0.3.1:
* Fix label learning
* Fix headerbar widget sizes


2016/02/16 - 0.3.0.1:
* Fix Paperwork packaging (.css files were not included)


2016/02/15 - 0.3.0:
* Whole GUI redesigned
* Added: dialog to make advanced searches
* New dependency: simplebayes
* Removed dependencies:
  - scikit* (replaced by simplebayes)
  - numpy* (replaced by simplesbayes)
  - gir1.2-gladeui (obsolete)


2015/11/25 - 0.2.5:
* Scanner support: Fujitsu scanners: handle options 'page-height' and
  'page-width'
* Scanner support: Brother MVC-J410: set mode correctly
  (value = '24bit Color' instead of 'Color' ...)
* Documents: add support for new label format that will be used in
  Paperwork >= 0.3.0
* paperwork-chkdeps: look for required icon themes
* Fix: work even if the spinner icon is not available
* Fix: paperwork-chkdeps: work even if Gtk is not yet installed
* Fix: PDF: reduce file descriptor leak
* Fix: With Pillow >= 3.x, calls to Image.rotate() must specify expand=True
* Fix: At startup, when updating the index, prevent infinite loop


2015/04/21 - 0.2.4:
* Fix python-whoosh 2.7 support


2015/04/03 - 0.2.3:
* Whenever possible, page orientation detection is now done using OCR tool
  feature (Tesseract >= 3.3.0). It's much faster and reliable.
* Fix doc indexation: last and first words of each lines weren't split
  correctly


2015/01/11 - 0.2.2:
* PDF + OCR: text wasn't indexed correctly
* Img doc: indexed text contains extra and useless data. As a side-effect,
  label prediction accuracy was strongly reduced.
  Rebuilding your index is strongly recommended
  ("rm -rf ~/.local/share/paperwork" + restarting Paperwork)


2014/12/19 - 0.2.1:
* Settings window : add help links
* Install process :
  - Extra dependencies are now detected by another script than setup.py
  - More missing dependencies are detected (aspell, tesseract, language
    packs, etc)
* Bug fixes :
  - Button 'open parent directory' doesn't remain stuck anymore when using
    the file manager Thunar
  - Settings window : Fix the way the file chooser is used (avoid
    selecting the wrong work directory by mistake)
  - Scanners support : Make it possible to use scanners even if some basic
    options are missing (source, resolution, etc)
  - When starting, don't remove empty directories anymore
  - Searching : Make sure diacritics characters are not a problem anymore
  - Import : accept file path containing spaces


2014/09/21 - 0.2:
* Improved search : whoosh.FuzzyTerm is now used
* Label look has been improved
* Menubar has been removed and replaced by an application menu
* Label prediction : when a new document is scanned, predicted labels are
  automatically set on it
* Pages are not displayed separately anymore
* New settings: scan source, number of orientations to try, OCR can be
  disabled
* Scans are displayed in real time


2014/07/08 - 0.1.3:
- Fix scanner support : don't try to set scanner options that are not active


2013/12/29 - 0.1.2:
- Improve scanner support: option names and values cases are not always the
  same on all the scanners
- Multiscan: fix multiscan end
- Translations: add german translations
- Settings window: display correctly Tesseract languages like 'deu-frak'


2013/10/03 - 0.1.1:
- Page list: fix display of page list longer than 100 pages
- Scanner support:
  - Fix support of scanners returning the supported resolutions as a range
    instead of an array
  - Fix: Always make sure the scan area is as big as it can be
- Fix: When OCR is disabled, fix scan and page editing
- Fix "no scanner found" popup (partial backport only, still slightly buggy)
- Scripts:
  - Add script scripts/obfuscate.py
  - Fix/Improve the output of scripts/stats.py


2013/08/08 - 0.1:
- Initial release<|MERGE_RESOLUTION|>--- conflicted
+++ resolved
@@ -1,11 +1,9 @@
-<<<<<<< HEAD
 xxxx/xx/xx - 1.3:
 - Remove documentations 'hacking' and 'translating'. They are in the Wiki now.
-=======
+
 2018/xx/xx - 1.2.4:
 - Main window/pages/mouse handlers: Fix infinite loop in signal handling when
   the mouse goes over buttons drawn over pages.
->>>>>>> 8df31c8b
 
 2018/02/01 - 1.2.3:
 - Flatpak: Fix support of other GTK themes (Dark Adwaita, etc)
