--- conflicted
+++ resolved
@@ -1,11 +1,7 @@
-<<<<<<< HEAD
 xxxx/xx/xx - 1.3:
 - Remove documentations 'hacking' and 'translating'. They are in the Wiki now.
 
-2018/xx/xx - 1.2.4:
-=======
 2018/03/01 - 1.2.4:
->>>>>>> a4f2632d
 - Main window/pages/mouse handlers: Fix infinite loop in signal handling when
   the mouse goes over buttons drawn over pages.
 
