--- conflicted
+++ resolved
@@ -10,11 +10,7 @@
     <property name="destroy_with_parent">True</property>
     <property name="type_hint">dialog</property>
     <property name="program_name">Paperwork</property>
-<<<<<<< HEAD
-    <property name="version">1.3-git</property>
-=======
     <property name="version"></property>
->>>>>>> 65ea3fc4
     <property name="copyright" translatable="yes">
 </property>
     <property name="comments" translatable="yes">Grep for Dead Trees</property>
