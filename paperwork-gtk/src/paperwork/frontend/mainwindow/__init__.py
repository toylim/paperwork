#    Paperwork - Using OCR to grep dead trees the easy way
#    Copyright (C) 2012-2014  Jerome Flesch
#    Copyright (C) 2012  Sebastien Maccagnoni-Munch
#
#    Paperwork is free software: you can redistribute it and/or modify
#    it under the terms of the GNU General Public License as published by
#    the Free Software Foundation, either version 3 of the License, or
#    (at your option) any later version.
#
#    Paperwork is distributed in the hope that it will be useful,
#    but WITHOUT ANY WARRANTY; without even the implied warranty of
#    MERCHANTABILITY or FITNESS FOR A PARTICULAR PURPOSE.  See the
#    GNU General Public License for more details.
#
#    You should have received a copy of the GNU General Public License
#    along with Paperwork.  If not, see <http://www.gnu.org/licenses/>.


import gc
import logging
import os
import threading

import gettext

<<<<<<< HEAD
from gi.repository import Gdk
from gi.repository import GdkPixbuf
from gi.repository import GLib
from gi.repository import Gio
from gi.repository import GObject
from gi.repository import Gtk
from gi.repository import Notify
import pillowfight

from ..aboutdialog import AboutDialog
from ..diag import DiagDialog
from ..import beacon
from ..mainwindow.docs import DocList
from ..mainwindow.docs import DocPropertiesPanel
from ..mainwindow.docs import sort_documents_by_date
from ..mainwindow.pages import JobFactoryImgProcesser
from ..mainwindow.pages import JobFactoryPageBoxesLoader
from ..mainwindow.pages import JobFactoryPageImgLoader
from ..mainwindow.pages import PageDrawer
from ..mainwindow.pages import PageDropHandler
from ..mainwindow.pages import SimplePageDrawer
from ..mainwindow.scan import MultiAnglesScanWorkflowDrawer
from ..mainwindow.scan import ScanWorkflow
from ..mainwindow.scan import SingleAngleScanWorkflowDrawer
from ..multiscan import MultiscanDialog
from ..searchdialog import SearchDialog
from ..settingswindow import SettingsWindow
from ..util import connect_actions
from ..util import get_documentation
from ..util import launch_dbus_filebrowser
from ..util import load_cssfile
from ..util import load_image
from ..util import load_uifile
from ..util import preload_file
from ..util import renderer
from ..util import sizeof_fmt
from ..util.actions import SimpleAction
from ..util.canvas import Canvas
from ..util.canvas.animations import SpinnerAnimation
from ..util.canvas.drawers import Centerer
from ..util.canvas.drawers import PillowImageDrawer
from ..util.canvas.drawers import ProgressBarDrawer
from ..util.canvas.drawers import TextDrawer
from ..util.config import get_scanner
from ..util.dialog import ask_confirmation
from ..util.dialog import popup_no_scanner_found
from ..util.dialog import show_msg
from ..util.jobs import Job
from ..util.jobs import JobFactory
from ..util.jobs import JobScheduler
from paperwork_backend import docexport
from paperwork_backend import docimport
from paperwork_backend import fs
from paperwork_backend.common.page import BasicPage
from paperwork_backend.common.page import DummyPage
from paperwork_backend.docsearch import DocSearch
from paperwork_backend.docsearch import DummyDocSearch
from paperwork_backend.labels import Label
from paperwork_backend.pdf.doc import ExternalPdfDoc
=======
import gi

gi.require_version('Gtk', '3.0')
gi.require_version('Notify', '0.7')

from gi.repository import Gdk  # noqa: E402
from gi.repository import GdkPixbuf  # noqa: E402
from gi.repository import GLib  # noqa: E402
from gi.repository import Gio  # noqa: E402
from gi.repository import GObject  # noqa: E402
from gi.repository import Gtk  # noqa: E402
from gi.repository import Notify  # noqa: E402
import pillowfight  # noqa: E402

from paperwork_backend import docexport  # noqa: E402
from paperwork_backend import docimport  # noqa: E402
from paperwork_backend import fs  # noqa: E402
from paperwork_backend.common.page import BasicPage  # noqa: E402
from paperwork_backend.common.page import DummyPage  # noqa: E402
from paperwork_backend.docsearch import DocSearch  # noqa: E402
from paperwork_backend.docsearch import DummyDocSearch  # noqa: E402
from paperwork_backend.labels import Label  # noqa: E402
from paperwork_backend.pdf.doc import ExternalPdfDoc  # noqa: E402
from ..aboutdialog import AboutDialog  # noqa: E402
from ..import beacon  # noqa: E402
from ..diag import DiagDialog  # noqa: E402
from ..mainwindow.docs import DocList  # noqa: E402
from ..mainwindow.docs import DocPropertiesPanel  # noqa: E402
from ..mainwindow.docs import sort_documents_by_date  # noqa: E402
from ..mainwindow.pages import PageDrawer  # noqa: E402
from ..mainwindow.pages import PageDropHandler  # noqa: E402
from ..mainwindow.pages import JobFactoryImgProcesser  # noqa: E402
from ..mainwindow.pages import JobFactoryPageBoxesLoader  # noqa: E402
from ..mainwindow.pages import JobFactoryPageImgLoader  # noqa: E402
from ..mainwindow.pages import SimplePageDrawer  # noqa: E402
from ..mainwindow.scan import ScanWorkflow  # noqa: E402
from ..mainwindow.scan import MultiAnglesScanWorkflowDrawer  # noqa: E402
from ..mainwindow.scan import SingleAngleScanWorkflowDrawer  # noqa: E402
from ..multiscan import MultiscanDialog  # noqa: E402
from ..searchdialog import SearchDialog  # noqa: E402
from ..settingswindow import SettingsWindow  # noqa: E402
from ..util import connect_actions  # noqa: E402
from ..util import get_documentation  # noqa: E402
from ..util import launch_dbus_filebrowser  # noqa: E402
from ..util import load_cssfile  # noqa: E402
from ..util import load_image  # noqa: E402
from ..util import load_uifile  # noqa: E402
from ..util import preload_file  # noqa: E402
from ..util import sizeof_fmt  # noqa: E402
from ..util.actions import SimpleAction  # noqa: E402
from ..util.config import get_scanner  # noqa: E402
from ..util.dialog import ask_confirmation  # noqa: E402
from ..util.dialog import popup_no_scanner_found  # noqa: E402
from ..util.dialog import show_msg  # noqa: E402
from ..util.canvas import Canvas  # noqa: E402
from ..util.canvas.animations import SpinnerAnimation  # noqa: E402
from ..util.canvas.drawers import Centerer  # noqa: E402
from ..util.canvas.drawers import PillowImageDrawer  # noqa: E402
from ..util.canvas.drawers import ProgressBarDrawer  # noqa: E402
from ..util.canvas.drawers import TextDrawer  # noqa: E402
from ..util.jobs import Job  # noqa: E402
from ..util.jobs import JobFactory  # noqa: E402
from ..util.jobs import JobScheduler  # noqa: E402
>>>>>>> 003690e0


_ = gettext.gettext
logger = logging.getLogger(__name__)


__version__ = '1.3-git'


# during tests, we have multiple instatiations of MainWindow(), but we must
# not register the app again
g_must_init_app = True


def check_scanner(main_win, config):
    if config['scanner_devid'].value is not None:
        return True
    main_win.actions['open_settings'][1].do()
    return False


def set_widget_state(widgets, state, cond=lambda widget: True):
    for widget in widgets:
        if cond(widget):
            if isinstance(widget, Gio.Action):
                widget.set_enabled(state)
            else:
                widget.set_sensitive(state)


class JobIndexLoader(Job):
    """
    Reload the doc index
    """

    __gsignals__ = {
        'index-loading-start': (GObject.SignalFlags.RUN_LAST, None, ()),
        'index-loading-progression': (GObject.SignalFlags.RUN_LAST, None,
                                      (GObject.TYPE_FLOAT,
                                       GObject.TYPE_STRING)),
        'index-loading-end': (GObject.SignalFlags.RUN_LAST, None,
                              (GObject.TYPE_PYOBJECT, )),
    }

    can_stop = True
    priority = 100

    def __init__(self, factory, job_id, config):
        Job.__init__(self, factory, job_id)
        self.__config = config
        self.started = False
        self.done = False

    def __progress_cb(self, progression, total, step, doc=None):
        """
        Update the main progress bar
        """
        if not self.can_run:
            raise StopIteration()
        if progression % 50 != 0:
            return
        txt = None
        if step == DocSearch.INDEX_STEP_LOADING:
            txt = _('Loading ...')
        else:
            assert()  # unknown progression type
            txt = ""
        if doc is not None:
            txt += (" (%s)" % (doc.name))
        self.emit('index-loading-progression', float(progression) / total, txt)

    def do(self):
        if self.done:
            return
        self.can_run = True
        if not self.started:
            self.emit('index-loading-start')
            self.started = True
        try:
            if (self.__config.CURRENT_INDEX_VERSION !=
                    self.__config['index_version'].value):
                logger.info("Index structure is obsolete."
                            " Must rebuild from scratch")
                docsearch = DocSearch(self.__config['workdir'].value)
                # we destroy the index to force its rebuilding
                docsearch.destroy_index()
                self.__config['index_version'].value = \
                    self.__config.CURRENT_INDEX_VERSION
                self.__config.write()

            if not self.can_run:
                return

            docsearch = DocSearch(self.__config['workdir'].value)
            docsearch.set_language(self.__config['ocr_lang'].value)
            docsearch.reload_index(progress_cb=self.__progress_cb)

            if not self.can_run:
                return

            self.emit('index-loading-end', docsearch)
            self.done = True
        except StopIteration:
            logger.info("Index loading interrupted")

    def stop(self, will_resume=False):
        if not will_resume and not self.done:
            self.emit('index-loading-end', None)
            self.done = True
        self.can_run = False


GObject.type_register(JobIndexLoader)


class JobFactoryIndexLoader(JobFactory):
    def __init__(self, main_window, config):
        JobFactory.__init__(self, "IndexLoader")
        self.__main_window = main_window
        self.__config = config

    def make(self):
        job = JobIndexLoader(self, next(self.id_generator), self.__config)
        job.connect('index-loading-start',
                    lambda job: GLib.idle_add(
                        self.__main_window.on_index_loading_start_cb, job))
        job.connect('index-loading-progression',
                    lambda job, progression, txt:
                    GLib.idle_add(self.__main_window.set_progression,
                                  job, progression, txt))
        job.connect('index-loading-end',
                    lambda loader, docsearch: GLib.idle_add(
                        self.__main_window.on_index_loading_end_cb, loader,
                        docsearch
                    ))
        return job


class JobDocExaminer(Job):
    """
    Look for modified documents
    """

    __gsignals__ = {
        'doc-examination-start': (GObject.SignalFlags.RUN_LAST, None, ()),
        'doc-examination-progression': (GObject.SignalFlags.RUN_LAST, None,
                                        (GObject.TYPE_FLOAT,
                                         GObject.TYPE_STRING)),
        'doc-examination-end': (GObject.SignalFlags.RUN_LAST, None, ()),
    }

    can_stop = False
    priority = 50

    def __init__(self, factory, id, main_win, config, docsearch):
        Job.__init__(self, factory, id)
        self.__main_win = main_win
        self.__config = config
        self.docsearch = docsearch
        self.done = False
        self.started = False

        self.labels = set()

    def __progress_cb(self, progression, total, step, doc=None):
        """
        Update the main progress bar
        """
        if not self.can_run:
            raise StopIteration()
        if progression % 10 != 0:
            return
        txt = None
        if step == DocSearch.INDEX_STEP_CHECKING:
            txt = _('Checking ...')
        else:
            assert()  # unknown progression type
            txt = ""
        if doc is not None:
            txt += (" (%s)" % (str(doc)))
        self.emit('doc-examination-progression',
                  float(progression) / total, txt)

    def do(self):
        if self.done:
            return

        self.can_run = True

        if not self.started:
            self.emit('doc-examination-start')
            self.started = True
        self.new_docs = set()  # documents
        self.docs_changed = set()  # documents
        self.docs_missing = set()  # document ids
        try:
            doc_examiner = self.docsearch.get_doc_examiner()
            doc_examiner.examine_rootdir(
                self.__on_new_doc,
                self.__on_doc_changed,
                self.__on_doc_missing,
                self.__on_doc_unchanged,
                self.__progress_cb)
            self.emit('doc-examination-end')
            self.done = True
        except StopIteration:
            logger.info("Document examination interrupted")
            return

    def stop(self, will_resume=False):
        self.can_run = False
        if not will_resume:
            self.emit('doc-examination-end')

    def __on_new_doc(self, doc):
        self.new_docs.add(doc)
        self.labels.update(doc.labels)

    def __on_doc_changed(self, doc):
        self.docs_changed.add(doc)
        self.labels.update(doc.labels)

    def __on_doc_missing(self, docid):
        self.docs_missing.add(docid)

    def __on_doc_unchanged(self, doc):
        self.labels.update(doc.labels)


GObject.type_register(JobDocExaminer)


class JobFactoryDocExaminer(JobFactory):
    def __init__(self, main_win, config):
        JobFactory.__init__(self, "DocExaminer")
        self.__main_win = main_win
        self.__config = config

    def make(self, docsearch):
        job = JobDocExaminer(self, next(self.id_generator),
                             self.__main_win,
                             self.__config, docsearch)
        job.connect(
            'doc-examination-start',
            lambda job: GLib.idle_add(
                self.__main_win.on_doc_examination_start_cb, job))
        job.connect(
            'doc-examination-progression',
            lambda job, progression, txt: GLib.idle_add(
                self.__main_win.set_progression, job, progression, txt))
        job.connect(
            'doc-examination-end',
            lambda job: GLib.idle_add(
                self.__main_win.on_doc_examination_end_cb, job))
        return job


class JobIndexUpdater(Job):
    """
    Update the index
    """

    __gsignals__ = {
        'index-update-start': (GObject.SignalFlags.RUN_LAST, None, ()),
        'index-update-progression': (GObject.SignalFlags.RUN_LAST, None,
                                     (GObject.TYPE_FLOAT,
                                      GObject.TYPE_STRING)),
        'index-update-interrupted': (GObject.SignalFlags.RUN_LAST, None, ()),
        'index-update-write': (GObject.SignalFlags.RUN_LAST, None, ()),
        'index-update-end': (GObject.SignalFlags.RUN_LAST, None, ()),
    }

    can_stop = True
    priority = 15

    def __init__(self, factory, id, config, docsearch,
                 new_docs=set(), upd_docs=set(), del_docs=set(),
                 optimize=True):
        Job.__init__(self, factory, id)
        self.__docsearch = docsearch
        self.__config = config

        self.__condition = threading.Condition()

        self.new_docs = new_docs
        self.upd_docs = upd_docs
        self.del_docs = del_docs

        self.update_only = len(new_docs) == 0 and len(del_docs) == 0

        self.optimize = optimize
        self.index_updater = None
        self.total = (len(self.new_docs) + len(self.upd_docs) +
                      len(self.del_docs))
        self.progression = float(0)

    def __wakeup(self):
        self.__condition.acquire()
        self.__condition.notify_all()
        self.__condition.release()

    def __wait(self):
        # HACK(Jflesch): Make sure the signal is actually taken care
        # of before continuing. Otherwise, on slow computers, the
        # progress bar may not be updated at all until the index
        # update is finished
        self.__condition.acquire()
        GLib.idle_add(self.__wakeup)
        self.__condition.wait(3.0)
        self.__condition.release()

    def do(self):
        # keep in mind that we may have been interrupted and then called back
        # later

        self.can_run = True

        total = len(self.new_docs) + len(self.upd_docs) + len(self.del_docs)
        if total <= 0 and not self.optimize and self.index_updater is None:
            return

        if self.index_updater is None:
            self.emit('index-update-start')
            self.index_updater = self.__docsearch.get_index_updater(
                optimize=self.optimize)

        if not self.can_run:
            logger.warning("Index update interrupted")
            self.emit('index-update-interrupted')
            return

        docs = [
            (_("Indexing new document ..."), self.new_docs,
             self.index_updater.add_doc),
            (_("Reindexing modified document ..."), self.upd_docs,
             self.index_updater.upd_doc),
            (_("Removing deleted document from index ..."), self.del_docs,
             self.index_updater.del_doc),
        ]

        for (op_name, doc_bunch, op) in docs:
            try:
                while True:
                    if not self.can_run:
                        logger.warning("Index update interrupted")
                        self.emit('index-update-interrupted')
                        return
                    doc = doc_bunch.pop()
                    self.emit('index-update-progression',
                              (self.progression * 0.75) / self.total,
                              "%s (%s)" % (op_name, str(doc)))
                    self.__wait()
                    op(doc)
                    self.progression += 1
            except KeyError:
                pass

        if not self.can_run:
            self.emit('index-update-interrupted')
            return

        self.emit('index-update-progression', 0.75,
                  _("Writing index ..."))
        self.emit('index-update-write')
        self.__wait()
        self.index_updater.commit()
        self.index_updater = None
        self.optimize = False
        self.emit('index-update-progression', 1.0, "")
        self.emit('index-update-end')

    def stop(self, will_resume=False):
        self.can_run = False
        if not will_resume:
            self.connect('index-update-interrupted',
                         lambda job:
                         GLib.idle_add(self.index_updater.cancel))


GObject.type_register(JobIndexUpdater)


class JobFactoryIndexUpdater(JobFactory):
    def __init__(self, main_win, config):
        JobFactory.__init__(self, "IndexUpdater")
        self.__main_win = main_win
        self.__config = config

    def make(self, docsearch,
             new_docs=set(), upd_docs=set(), del_docs=set(),
             optimize=True, reload_list=False):
        job = JobIndexUpdater(self, next(self.id_generator), self.__config,
                              docsearch, new_docs, upd_docs, del_docs,
                              optimize)
        job.connect('index-update-start',
                    lambda updater:
                    GLib.idle_add(self.__main_win.on_index_update_start_cb,
                                  updater))
        job.connect('index-update-progression',
                    lambda updater, progression, txt:
                    GLib.idle_add(self.__main_win.set_progression, updater,
                                  progression, txt))
        job.connect('index-update-write',
                    lambda updater:
                    GLib.idle_add(self.__main_win.on_index_update_write_cb,
                                  updater))
        job.connect('index-update-end',
                    lambda updater:
                    GLib.idle_add(self.__main_win.on_index_update_end_cb,
                                  updater))
        if reload_list:
            job.connect('index-update-end',
                        lambda updater:
                        GLib.idle_add(self.__main_win.refresh_doc_list))
        return job


class JobDocSearcher(Job):
    """
    Search the documents
    """
    __gsignals__ = {
        'search-start': (GObject.SignalFlags.RUN_LAST, None,
                         # XXX(Jflesch): TYPE_STRING would turn the Unicode
                         # object into a string object
                         (GObject.TYPE_PYOBJECT, )),
        # user made a typo
        'search-invalid': (GObject.SignalFlags.RUN_LAST, None, ()),
        # array of documents
        'search-results': (GObject.SignalFlags.RUN_LAST, None,
                           # XXX(Jflesch): TYPE_STRING would turn the Unicode
                           # object into a string object
                           (GObject.TYPE_PYOBJECT,
                            GObject.TYPE_PYOBJECT,)),
        # array of suggestions
        'search-suggestions': (GObject.SignalFlags.RUN_LAST, None,
                               (GObject.TYPE_PYOBJECT,)),
    }

    can_stop = True
    priority = 500

    def __init__(self, factory, id, config, docsearch, sort_func,
                 search_type, search):
        Job.__init__(self, factory, id)
        self.search = search
        self.__search_type = search_type
        self.__docsearch = docsearch
        self.__sort_func = sort_func
        self.__config = config

    def do(self):
        self.can_run = True

        self._wait(0.5)
        if not self.can_run:
            return

        self.emit('search-start', self.search)

        try:
            logger.info("Searching: [%s]" % self.search)
            documents = self.__docsearch.find_documents(
                self.search,
                search_type=self.__search_type)
        except Exception as exc:
            logger.error("Invalid search: [%s]" % self.search)
            logger.error("Exception was: %s: %s" % (type(exc), str(exc)))
            logger.exception(exc)
            self.emit('search-invalid')
            return
        if not self.can_run:
            return

        if self.search == u"":
            # when no specific search has been done, the sorting is always
            # the same
            sort_documents_by_date(documents)
        else:
            self.__sort_func(documents)
        self.emit('search-results', self.search, documents)

        if not self.can_run:
            logger.info("Search cancelled. Won't look for suggestions")
            return
        suggestions = self.__docsearch.find_suggestions(self.search)
        self.emit('search-suggestions', suggestions)

    def stop(self, will_resume=False):
        self.can_run = False
        self._stop_wait()


GObject.type_register(JobDocSearcher)


class JobFactoryDocSearcher(JobFactory):
    def __init__(self, main_win, config):
        JobFactory.__init__(self, "Search")
        self.__main_win = main_win
        self.__config = config

    def make(self, docsearch, sort_func, search_type, search):
        job = JobDocSearcher(self, next(self.id_generator), self.__config,
                             docsearch, sort_func, search_type, search)
        job.connect('search-start', lambda searcher, search:
                    GLib.idle_add(self.__main_win.on_search_start_cb, search))
        job.connect('search-results',
                    lambda searcher, search, documents:
                    GLib.idle_add(self.__main_win.on_search_results_cb,
                                  search, documents))
        job.connect('search-invalid',
                    lambda searcher: GLib.idle_add(
                        self.__main_win.on_search_invalid_cb))
        job.connect('search-suggestions',
                    lambda searcher, suggestions:
                    GLib.idle_add(self.__main_win.on_search_suggestions_cb,
                                  suggestions))
        return job


class JobLabelPredictor(Job):
    """
    Predicts what labels should be on a document
    """

    __gsignals__ = {
        # array of labels (strings)
        'predicted-labels': (GObject.SignalFlags.RUN_LAST, None,
                             (
                                 GObject.TYPE_PYOBJECT,  # doc
                                 GObject.TYPE_PYOBJECT,  # array of labels
                             )),
    }

    can_stop = True
    priority = 10

    def __init__(self, factory, id, docsearch, doc):
        Job.__init__(self, factory, id)
        self.__docsearch = docsearch
        self.doc = doc

    def _progress_cb(self, current, total):
        if not self.can_run:
            raise StopIteration()

    def do(self):
        self.can_run = True
        try:
            predicted_labels = self.__docsearch.guess_labels(self.doc)
            logger.info("Predicted labels on document [%s]: [%s]"
                        % (self.doc.docid, predicted_labels))
            self.emit('predicted-labels', self.doc, predicted_labels)
        except StopIteration:
            return

    def stop(self, will_resume=False):
        self.can_run = False


GObject.type_register(JobLabelPredictor)


class JobFactoryLabelPredictorOnNewDoc(JobFactory):
    def __init__(self, main_win):
        JobFactory.__init__(self, "Label predictor (on new doc)")
        self.__main_win = main_win

    def make(self, doc):
        job = JobLabelPredictor(self, next(self.id_generator),
                                self.__main_win.docsearch, doc)
        return job


class JobExportPreviewer(Job):
    __gsignals__ = {
        'export-preview-start': (GObject.SignalFlags.RUN_LAST, None, ()),
        'export-preview-done': (GObject.SignalFlags.RUN_LAST, None,
                                (GObject.TYPE_INT, GObject.TYPE_PYOBJECT,)),
    }

    can_stop = True
    priority = 500

    def __init__(self, factory, id, exporter):
        Job.__init__(self, factory, id)
        self.__exporter = exporter

    def do(self):
        self.can_run = True
        self._wait(0.7)
        if not self.can_run:
            return

        self.emit('export-preview-start')

        size = self.__exporter.estimate_size()
        if not self.can_run:
            return

        img = self.__exporter.get_img()
        if not self.can_run:
            return

        drawer = PillowImageDrawer((0, 0), img)
        if not self.can_run:
            return

        self.emit('export-preview-done', size, drawer)

    def stop(self, will_resume=False):
        self.can_run = False
        self._stop_wait()


GObject.type_register(JobExportPreviewer)


class JobFactoryExportPreviewer(JobFactory):
    def __init__(self, main_win):
        JobFactory.__init__(self, "ExportPreviewer")
        self.__main_win = main_win

    def make(self, exporter):
        job = JobExportPreviewer(self, next(self.id_generator), exporter)
        job.connect('export-preview-start',
                    lambda job:
                    GLib.idle_add(self.__main_win.on_export_preview_start))
        job.connect('export-preview-done',
                    lambda job, size, pixbuf:
                    GLib.idle_add(self.__main_win.on_export_preview_done,
                                  size, pixbuf))
        return job


class JobExport(Job):
    __gsignals__ = {
        'export-start': (GObject.SignalFlags.RUN_LAST, None, ()),
        'export-progress': (GObject.SignalFlags.RUN_LAST, None,
                            (GObject.TYPE_INT, GObject.TYPE_INT)),
        'export-done': (GObject.SignalFlags.RUN_LAST, None,
                        (GObject.TYPE_PYOBJECT, )),  # exporter
        'export-error': (GObject.SignalFlags.RUN_LAST, None,
                         (GObject.TYPE_PYOBJECT,  # exporter
                          GObject.TYPE_PYOBJECT)),  # exception
    }

    can_stop = False
    priority = 500

    def __init__(self, factory, id, exporter, target_path):
        Job.__init__(self, factory, id)
        self._exporter = exporter
        self._target_path = target_path

    def _on_progress_cb(self, current, total):
        self.emit('export-progress', current, total)

    def do(self):
        self.emit('export-start')

        try:
            self._exporter.save(self._target_path, self._on_progress_cb)
        except Exception as exc:
            logger.exception("Export failed")
            self.emit('export-error', self._exporter, exc)
            raise

        self.emit('export-done', self._exporter)


GObject.type_register(JobExport)


class JobFactoryExport(JobFactory):
    def __init__(self, main_win):
        JobFactory.__init__(self, "Export")
        self.__main_win = main_win

    def make(self, exporter, target_path):
        job = JobExport(self, next(self.id_generator), exporter, target_path)
        job.connect('export-start',
                    lambda job:
                    GLib.idle_add(self.__main_win.on_export_start))
        job.connect('export-progress',
                    lambda job, current, total:
                    GLib.idle_add(self.__main_win.on_export_progress,
                                  current, total))
        job.connect('export-error',
                    lambda job, exporter, error:
                    GLib.idle_add(self.__main_win.on_export_error,
                                  exporter, error))
        job.connect('export-done',
                    lambda job, exporter:
                    GLib.idle_add(self.__main_win.on_export_done, exporter))
        return job


class JobPageEditor(Job):
    __gsignals__ = {
        'page-editing-img-edit': (GObject.SignalFlags.RUN_LAST, None,
                                  (GObject.TYPE_PYOBJECT, )),
        'page-editing-done': (GObject.SignalFlags.RUN_LAST, None,
                              (GObject.TYPE_PYOBJECT, )),
    }

    can_stop = False
    priority = 10

    def __init__(self, factory, id, page, changes=[]):
        Job.__init__(self, factory, id)
        self.__page = page
        self.__changes = changes[:]

    def do(self):
        self.emit('page-editing-img-edit', self.__page)
        try:
            img = self.__page.img
            for change in self.__changes:
                img = change.do(img, 1.0)
            self.__page.img = img
        finally:
            self.emit('page-editing-done', self.__page)


GObject.type_register(JobPageEditor)


class JobPageImgRenderer(Job):
    __gsignals__ = {
        'rendered': (GObject.SignalFlags.RUN_LAST, None,
                     (GObject.TYPE_INT, GObject.TYPE_INT,
                         GObject.TYPE_PYOBJECT, GObject.TYPE_PYOBJECT)),
        'rendering-error': (GObject.SignalFlags.RUN_LAST, None, ()),
    }

    can_stop = False
    priority = 100

    def __init__(self, factory, id, page):
        Job.__init__(self, factory, id)
        self.page = page

    def do(self):
        try:
            self.emit("rendered",
                      self.page.page_nb, self.page.doc.nb_pages,
                      self.page.img, self.page.boxes)
        except:  # NOQA
            # TODO(Jflesch)
            # We get "MemoryError" sometimes ? oO
            self.emit("rendering-error")
            raise


class JobFactoryPageImgRenderer(JobFactory):
    def __init__(self, main_win):
        JobFactory.__init__(self, "PageImgRenderer")
        self.__main_win = main_win

    def make(self, page):
        job = JobPageImgRenderer(self, next(self.id_generator), page)
        job.connect("rendered",
                    lambda renderer, page_nb, total_pages, img, boxes:
                    GLib.idle_add(self.__main_win.on_page_img_rendered,
                                  renderer, page_nb, total_pages))
        job.connect("rendering-error",
                    lambda renderer: GLib.idle_add(
                        self.__main_win.on_page_img_rendering_error, renderer))
        return job


class JobImporter(Job):
    __gsignals__ = {
        'import-error': (GObject.SignalFlags.RUN_LAST, None,
                         (GObject.TYPE_PYOBJECT, )),
        'no-doc-imported': (GObject.SignalFlags.RUN_LAST, None, ()),
        'import-ok': (GObject.SignalFlags.RUN_LAST, None,
                      (GObject.TYPE_PYOBJECT,
                       GObject.TYPE_PYOBJECT,
                       GObject.TYPE_PYOBJECT,
                       )),
    }

    can_stop = False
    priority = 150

    def __init__(self, factory, id, main_win, config, importer, file_uris):
        Job.__init__(self, factory, id)
        self.__main_win = main_win
        self.__config = config
        self.importer = importer
        self.file_uris = file_uris

    class IndexAdder(object):
        def __init__(self, main_win, page_iterator, must_add_labels=False):
            self._main_win = main_win
            self._page_iterator = page_iterator
            self.must_add_labels = must_add_labels

            self._docs_to_label_predict = set()
            self._docs_to_upd = set()

        def start(self):
            self._ocr_next_page()

        def _ocr_next_page(self):
            try:
                while True:
                    page = next(self._page_iterator)
                    logger.info("Examining page %s" % str(page))
                    if len(page.boxes) <= 0:
                        break
                    self._add_doc_to_checklists(page.doc)
                    self._main_win.on_page_img_rendered(
                        None, page.page_nb, page.doc.nb_pages
                    )
            except StopIteration:
                logger.info("All the target pages have been examined")
                if len(self._docs_to_label_predict) > 0:
                    self._predict_labels()
                else:
                    self._update_index()
                return

            # found a page where we need to run the OCR
            renderer = self._main_win.job_factories['page_img_renderer']
            renderer = renderer.make(page)
            renderer.connect("rendered",
                             lambda _, page_nb, nb_pages, img, boxes:
                             GLib.idle_add(self._ocr,
                                           page, img, boxes))
            self._main_win.schedulers['main'].schedule(renderer)

        def _ocr(self, page, page_img, boxes):
            if len(boxes) <= 0:
                logger.info("Doing OCR on %s" % str(page))
                self._main_win.show_doc(page.doc)
                scan_workflow = self._main_win.make_scan_workflow()
                drawer = self._main_win.make_scan_workflow_drawer(
                    scan_workflow, single_angle=True, page=page)
                self._main_win.add_scan_workflow(page.doc, drawer,
                                                 page_nb=page.page_nb)
                scan_workflow.connect('process-done',
                                      lambda scan_workflow, img, boxes:
                                      GLib.idle_add(self._on_page_ocr_done,
                                                    scan_workflow, img,
                                                    boxes, page))
                scan_workflow.ocr(page_img, angles=1)
            else:
                logger.info("Imported page %s already has text" % page)
                self._add_doc_to_checklists(page.doc)
                GLib.idle_add(self._ocr_next_page)

        def _on_page_ocr_done(self, scan_workflow, img, boxes, page):
            if page.can_edit:
                page.img = img
            page.boxes = boxes

            logger.info("OCR done on %s" % str(page))
            self._main_win.remove_scan_workflow(scan_workflow)
            self._main_win.show_page(page, force_refresh=True)
            self._add_doc_to_checklists(page.doc)
            self._ocr_next_page()

        def _add_doc_to_checklists(self, doc):
            self._docs_to_upd.add(doc)
            if self.must_add_labels:
                self._docs_to_label_predict.add(doc)

        def _predict_labels(self):
            for doc in self._docs_to_label_predict:
                logger.info("Predicting labels on doc %s"
                            % str(doc))
                factory = self._main_win.job_factories[
                    'label_predictor_on_new_doc'
                ]
                job = factory.make(doc)
                job.connect("predicted-labels",
                            self._on_predicted_labels)
                self._main_win.schedulers['main'].schedule(job)

        def _on_predicted_labels(self, predictor, doc, predicted_labels):
            GLib.idle_add(self._on_predicted_labels2, doc, predicted_labels)

        def _on_predicted_labels2(self, doc, predicted_labels):
            logger.info("Label predicted on doc %s" % str(doc))
            for label in self._main_win.docsearch.label_list:
                if label in predicted_labels:
                    self._main_win.docsearch.add_label(doc, label,
                                                       update_index=False)
            self._docs_to_label_predict.remove(doc)
            if len(self._docs_to_label_predict) <= 0:
                self._update_index()
            self._main_win.refresh_label_list()

        def _update_index(self):
            logger.info("Updating index for %d docs"
                        % len(self._docs_to_upd))
            job = self._main_win.job_factories['index_updater'].make(
                self._main_win.docsearch, new_docs=self._docs_to_upd,
                optimize=False, reload_list=True)
            self._main_win.schedulers['index'].schedule(job)
            self._docs_to_upd = set()

    def do(self):
        self.__main_win.set_mouse_cursor("Busy")
        try:
            try:
                import_result = self.importer.import_doc(
                    self.file_uris, self.__main_win.docsearch,
                    self.__main_win.doc
                )
            finally:
                self.__main_win.set_mouse_cursor("Normal")
        except Exception as exc:
            self.emit('import-error', str(exc))
            raise

        if not import_result.has_import:
            self.emit('no-doc-imported')
            return

        nb_docs = len(import_result.new_docs) + len(import_result.upd_docs)
        nb_pages = (
            len(import_result.new_docs_pages) +
            len(import_result.upd_docs_pages)
        )
        logger.info("Imported %d docs and %d pages" % (nb_docs, nb_pages))
        logger.info("- New docs: {}".format(import_result.new_docs))
        logger.info("- Upd docs: {}".format(import_result.upd_docs))
        logger.info("- New pages: {}".format(import_result.new_docs_pages))
        logger.info("- Upd pages: {}".format(import_result.upd_docs_pages))

        if import_result.select_doc:
            self.__main_win.show_doc(
                import_result.select_doc,
                force_refresh=True
            )

        if import_result.select_page:
            self.__main_win.show_page(
                import_result.select_page,
                force_refresh=True
            )

        set_widget_state(self.__main_win.need_doc_widgets, True)

        new_doc_pages = import_result.new_docs_pages
        upd_doc_pages = import_result.upd_docs_pages

        if upd_doc_pages != []:
            logger.info("Adding %d pages to index (auto labels=False)",
                        len(upd_doc_pages))
            self.IndexAdder(
                self.__main_win, iter(upd_doc_pages), must_add_labels=False
            ).start()
        if new_doc_pages != []:
            logger.info("Adding %d pages to index (auto labels=True)",
                        len(new_doc_pages))
            self.IndexAdder(
                self.__main_win, iter(new_doc_pages), must_add_labels=True
            ).start()

        self.emit(
            'import-ok',
            import_result.stats, import_result.select_doc,
            import_result.imported_file_uris
        )


GObject.type_register(JobImporter)


class JobFactoryImporter(JobFactory):
    def __init__(self, main_win, config):
        JobFactory.__init__(self, "Importer")
        self._main_win = main_win
        self._config = config

    def make(self, importer, file_uris):
        return JobImporter(self, next(self.id_generator),
                           self._main_win, self._config,
                           importer, file_uris)


class ActionNewDocument(SimpleAction):
    """
    Starts a new docume.
    """
    def __init__(self, doclist, main_win):
        SimpleAction.__init__(self, "New document")
        self.__doclist = doclist
        self.__main_win = main_win

    def do(self):
        SimpleAction.do(self)

        self.__main_win.allow_multiselect = False
        self.__doclist.open_new_doc()
        self.__doclist.gui['scrollbars'].get_vadjustment().set_value(0)


class ActionUpdateSearchResults(SimpleAction):
    """
    Update search results
    """
    def __init__(self, main_window, refresh_pages=True):
        SimpleAction.__init__(self, "Update search results")
        self.__main_win = main_window
        self.__refresh_pages = refresh_pages

    def do(self):
        SimpleAction.do(self)
        self.__main_win.searchbar.reset()
        self.__main_win.refresh_doc_list()

        if self.__refresh_pages:
            self.__main_win.refresh_boxes()


class ActionOpenSearchDialog(SimpleAction):
    def __init__(self, main_window):
        SimpleAction.__init__(self, "Open search dialog")
        self.__main_win = main_window
        self.dialog = None  # for tests

    def do(self):
        logger.info("Opening search dialog")
        self.dialog = SearchDialog(self.__main_win)
        response = self.dialog.run()
        if response == 1:
            logger.info("Search dialog: apply")
            search = self.dialog.get_search_string()
            self.__main_win.search_field.set_text(search)
        else:
            logger.info("Search dialog: cancelled")
        self.dialog = None


class ActionOpenViewSettings(SimpleAction):
    def __init__(self, main_window):
        SimpleAction.__init__(self, "Open view settings")
        self.__main_win = main_window

    def do(self):
        SimpleAction.do(self)
        self.__main_win.popovers['view_settings'].set_relative_to(
            self.__main_win.actions['open_view_settings'][0][0]
        )
        self.__main_win.popovers['view_settings'].set_visible(True)


class ActionShowDocumentAsPaged(SimpleAction):
    def __init__(self, main_window):
        SimpleAction.__init__(self, "Show document page per page")
        self.__main_win = main_window

    def do(self):
        SimpleAction.do(self)
        self.__main_win.set_layout('paged')


class ActionShowDocumentAsGrid(SimpleAction):
    def __init__(self, main_window):
        SimpleAction.__init__(self, "Show document as a grid")
        self.__main_win = main_window

    def do(self):
        SimpleAction.do(self)
        self.__main_win.set_layout('grid')


class ActionSwitchSorting(SimpleAction):
    def __init__(self, main_window, config):
        SimpleAction.__init__(self, "Switch sorting")
        self.__main_win = main_window
        self.__config = config
        self.__upd_search_results_action = \
            ActionUpdateSearchResults(main_window, refresh_pages=False)

    def do(self):
        SimpleAction.do(self)
        (sorting_name, unused) = self.__main_win.get_doc_sorting()
        logger.info("Document sorting: %s" % sorting_name)
        self.__config['result_sorting'].value = sorting_name
        self.__config.write()
        self.__upd_search_results_action.do()


class ActionMovePageIndex(SimpleAction):
    def __init__(self, main_window, relative=True, value=0):
        if relative:
            txt = "previous"
            if value > 0:
                txt = "next"
        else:
            if value < 0:
                txt = "last"
            else:
                txt = "page %d" % (value)
        SimpleAction.__init__(self, ("Show the %s page" % (txt)))
        self.relative = relative
        self.value = value
        self.__main_win = main_window

    def do(self):
        SimpleAction.do(self)
        page_idx = self.__main_win.page.page_nb
        if self.relative:
            page_idx += self.value
        elif self.value < 0:
            page_idx = self.__main_win.doc.nb_pages - 1
        else:
            page_idx = self.value
        if page_idx < 0 or page_idx >= self.__main_win.doc.nb_pages:
            return
        page = self.__main_win.doc.pages[page_idx]
        self.__main_win.show_page(page, force_refresh=True)


class ActionOpenPageNb(SimpleAction):
    def __init__(self, main_window):
        SimpleAction.__init__(self, "Show a page (selected on its number)")
        self.__main_win = main_window

    def entry_changed(self, entry):
        pass

    def do(self):
        SimpleAction.do(self)
        page_nb = self.__main_win.page_nb['current'].get_text()
        try:
            page_nb = int(page_nb) - 1
        except ValueError:
            return
        if page_nb > self.__main_win.doc.nb_pages:
            page_nb = self.__main_win.doc.nb_pages - 1
        if page_nb < 0:
            return
        page = self.__main_win.doc.pages[page_nb]
        self.__main_win.show_page(page)


class ActionUpdPageSizes(SimpleAction):
    def __init__(self, main_window):
        SimpleAction.__init__(self, "Reload current page")
        self.__main_win = main_window
        self.enabled = True

    def do(self):
        if not self.enabled:
            return
        SimpleAction.do(self)
        mw = self.__main_win
        mw.zoom_level['auto'] = False
        mw.update_page_sizes()
        mw.img['canvas'].recompute_size(upd_scrollbar_values=True)
        mw.img['canvas'].redraw(checked=True)


class ActionRefreshBoxes(SimpleAction):
    def __init__(self, main_window):
        SimpleAction.__init__(self, "Refresh current page boxes")
        self.__main_win = main_window

    def do(self):
        SimpleAction.do(self)
        self.__main_win.refresh_boxes()


class ActionToggleAllBoxes(SimpleAction):
    def __init__(self, main_window):
        SimpleAction.__init__(self, "Toggle all boxes visibility")
        self.__main_win = main_window

    def do(self):
        SimpleAction.do(self)
        self.__main_win.refresh_boxes()


class ActionToggleLabel(object):
    def __init__(self, main_window):
        self.__main_win = main_window

    def toggle_cb(self, renderer, objpath):
        label = self.__main_win.lists['labels']['model'][objpath][2]
        if label not in self.__main_win.doc.labels:
            logger.info("Action: Adding label '%s' on document '%s'"
                        % (label.name, str(self.__main_win.doc)))
            self.__main_win.docsearch.add_label(self.__main_win.doc, label,
                                                update_index=False)
        else:
            logger.info("Action: Removing label '%s' on document '%s'"
                        % (label.name, self.__main_win.doc))
            self.__main_win.docsearch.remove_label(self.__main_win.doc, label,
                                                   update_index=False)
        self.__main_win.refresh_label_list()
        self.__main_win.refresh_docs({self.__main_win.doc},
                                     redo_thumbnails=False)
        job = self.__main_win.job_factories['index_updater'].make(
            self.__main_win.docsearch, upd_docs={self.__main_win.doc},
            optimize=False)
        self.__main_win.schedulers['index'].schedule(job)

    def connect(self, cellrenderers):
        for cellrenderer in cellrenderers:
            cellrenderer.connect('toggled', self.toggle_cb)


class ActionOpenDocDir(SimpleAction):
    def __init__(self, main_window):
        SimpleAction.__init__(self, "Open doc dir")
        self.__main_win = main_window

    def do(self):
        SimpleAction.do(self)
        if os.name == 'nt':
            os.startfile(self.__main_win.docsearch.fs.unsafe(
                self.__main_win.doc.path))
            return
        if self.__main_win.flatpak:
            launch_dbus_filebrowser(self.__main_win.doc.path)
            return
        if hasattr(Gtk, 'show_uri_on_window'):
            Gtk.show_uri_on_window(
                self.__main_win.window,
                self.__main_win.doc.path,
                Gdk.CURRENT_TIME
            )
            return
        Gtk.show_uri(
            self.__main_win.window.get_window().get_screen(),
            self.__main_win.doc.path,
            Gdk.CURRENT_TIME
        )


class ActionPrintDoc(SimpleAction):
    def __init__(self, main_window):
        SimpleAction.__init__(self, "Open print dialog")
        self.__main_win = main_window

    class PrintPageCb(object):
        def __init__(self, doc, keep_refs):
            self.doc = doc
            self.keep_refs = keep_refs

        def print_page_cb(self, print_op, print_context, page_nb):
            self.doc.print_page_cb(print_op, print_context, page_nb,
                                   self.keep_refs)

    def do(self):
        SimpleAction.do(self)

        keep_refs = {}
        cb = self.PrintPageCb(self.__main_win.doc, keep_refs)

        print_settings = Gtk.PrintSettings()
        print_op = Gtk.PrintOperation()
        print_op.set_print_settings(print_settings)
        print_op.set_n_pages(self.__main_win.doc.nb_pages)
        print_op.set_current_page(self.__main_win.page.page_nb)
        print_op.set_use_full_page(False)
        print_op.set_job_name(str(self.__main_win.doc))
        print_op.set_export_filename(str(self.__main_win.doc) + ".pdf")
        print_op.set_allow_async(False)
        print_op.connect("draw-page", cb.print_page_cb)
        print_op.set_embed_page_setup(True)
        print_op.run(Gtk.PrintOperationAction.PRINT_DIALOG,
                     self.__main_win.window)
        del keep_refs


class ActionOpenSettings(SimpleAction):
    def __init__(self, main_window, config):
        SimpleAction.__init__(self, "Open settings dialog")
        self.__main_win = main_window
        self.__config = config
        # for tests only / prevent also the dialog from being GC
        self.dialog = None

    def do(self):
        SimpleAction.do(self)
        self.dialog = SettingsWindow(self.__main_win.schedulers['main'],
                                     self.__main_win.window, self.__config)
        self.dialog.connect("need-reindex", self.__reindex_cb)
        self.dialog.connect("config-changed", self.__on_config_changed_cb)

    def __reindex_cb(self, settings_window):
        self.__main_win.actions['reindex'][1].do()

    def __on_config_changed_cb(self, setttings_window):
        self.__main_win.docsearch.set_language(self.__config['ocr_lang'].value)
        set_widget_state(
            self.__main_win.actions['multi_scan'][0],
            self.__config['scanner_has_feeder'].value
        )


class ActionSingleScan(SimpleAction):
    def __init__(self, main_window, config):
        SimpleAction.__init__(self, "Scan a single page")
        self.__main_win = main_window
        self.__config = config

    def __on_scan_ocr_canceled(self, scan_workflow):
        docid = self.__main_win.remove_scan_workflow(scan_workflow)
        if self.__main_win.doc.docid == docid:
            self.__main_win.show_page(self.__main_win.doc.pages[-1],
                                      force_refresh=True)

    def __on_scan_error(self, scan_workflow, exc):
        if isinstance(exc, StopIteration):
            msg = _("Scan failed: No paper found")
        else:
            msg = _("Scan failed: {}").format(str(exc))
        flags = (Gtk.DialogFlags.MODAL | Gtk.DialogFlags.DESTROY_WITH_PARENT)
        dialog = Gtk.MessageDialog(transient_for=self.__main_win.window,
                                   flags=flags,
                                   message_type=Gtk.MessageType.ERROR,
                                   buttons=Gtk.ButtonsType.OK,
                                   text=msg)
        dialog.connect("response", lambda dialog, response:
                       GLib.idle_add(dialog.destroy))
        dialog.show_all()

        if not scan_workflow:
            return
        docid = self.__main_win.remove_scan_workflow(scan_workflow)
        if self.__main_win.doc.docid == docid:
            self.__main_win.show_page(self.__main_win.doc.pages[-1],
                                      force_refresh=True)

    def __on_ocr_done(self, scan_workflow, img, line_boxes):
        docid = self.__main_win.remove_scan_workflow(scan_workflow)
        self.__main_win.add_page(docid, img, line_boxes)

    def do(self, call_at_end=None):
        SimpleAction.do(self)
        self.__main_win.set_mouse_cursor("Busy")

        try:
            if not check_scanner(self.__main_win, self.__config):
                return

            try:
                (dev, resolution) = get_scanner(self.__config)
            except Exception as exc:
                logger.warning("Exception while configuring scanner: %s: %s."
                               " Assuming scanner is not connected",
                               type(exc), exc)
                logger.exception(exc)
                popup_no_scanner_found(self.__main_win.window, str(exc))
                return
            try:
                scan_session = dev.scan(multiple=False)
            except Exception as exc:
                logger.warning("Error while scanning: {}".format(str(exc)))
                self.__on_scan_error(None, exc)
                raise
        finally:
            self.__main_win.set_mouse_cursor("Normal")

        scan_workflow = self.__main_win.make_scan_workflow()
        scan_workflow.connect('scan-canceled', lambda scan_workflow:
                              GLib.idle_add(self.__on_scan_ocr_canceled,
                                            scan_workflow))
        scan_workflow.connect('scan-error', lambda scan_scan, exc:
                              GLib.idle_add(self.__on_scan_error,
                                            scan_workflow,
                                            exc))
        scan_workflow.connect('ocr-canceled', lambda scan_workflow:
                              GLib.idle_add(self.__on_scan_ocr_canceled,
                                            scan_workflow))
        scan_workflow.connect('process-done', lambda scan_workflow, img, boxes:
                              GLib.idle_add(self.__on_ocr_done, scan_workflow,
                                            img, boxes))
        if call_at_end:
            scan_workflow.connect(
                'process-done',
                lambda scan_workflow, img, boxes:
                GLib.idle_add(call_at_end)
            )

        drawer = self.__main_win.make_scan_workflow_drawer(
            scan_workflow, single_angle=False)
        self.__main_win.add_scan_workflow(self.__main_win.doc, drawer)
        scan_workflow.scan_and_ocr(resolution, scan_session)
        return scan_workflow


class ActionMultiScan(SimpleAction):
    def __init__(self, main_window, config):
        SimpleAction.__init__(self, "Scan multiples pages")
        self.__main_win = main_window
        self.__config = config
        # for tests/screenshots only
        self.dialog = None

    def do(self):
        SimpleAction.do(self)
        if not check_scanner(self.__main_win, self.__config):
            return
        self.dialog = MultiscanDialog(self.__main_win, self.__config)
        self.dialog.connect("need-show-page",
                            lambda ms_dialog, page:
                            GLib.idle_add(self.__show_page, page))

    def __show_page(self, page):
        self.__main_win.refresh_doc_list()
        self.__main_win.show_page(page)


class ActionImport(SimpleAction):
    def __init__(self, main_window, config):
        SimpleAction.__init__(self, "Import file(s)")
        self.__main_win = main_window
        self.__config = config
        self._select_file_dialog = None
        self.notification = None

    def __select_file_cb(self, dialog, response):
        if response != 0:
            logger.info("Import: Canceled by user")
            dialog.destroy()
            return None
        file_uris = dialog.get_uris()
        dialog.destroy()
        logger.info("Import: %s", file_uris)
        GLib.idle_add(self._do_import, file_uris)

    def __add_filters(self, dialog):
        all_mimes = []

        filters = []
        for importer in docimport.IMPORTERS:
            mimes = importer.get_select_mime_types()
            for (name, mime) in mimes:
                all_mimes.append(mime)
                ffilter = Gtk.FileFilter()
                ffilter.add_mime_type(mime)
                ffilter.set_name(name)
                filters.append(ffilter)

        filter_all = Gtk.FileFilter()
        filter_all.set_name(_("All supported file formats"))
        for mime in all_mimes:
            filter_all.add_mime_type(mime)
        filter_any = Gtk.FileFilter()
        filter_any.set_name(_("Any file"))
        filter_any.add_pattern("*.*")

        dialog.add_filter(filter_any)
        dialog.add_filter(filter_all)
        for ffilter in filters:
            dialog.add_filter(ffilter)
        dialog.set_filter(filter_all)

    def __select_file(self):
        widget_tree = load_uifile(
            os.path.join("import", "importfileselector.glade"))
        dialog = widget_tree.get_object("filechooserdialog")
        dialog.set_transient_for(self.__main_win.window)
        dialog.set_local_only(False)
        dialog.set_select_multiple(True)
        self.__add_filters(dialog)

        dialog.connect("response", lambda dialog, response:
                       GLib.idle_add(self.__select_file_cb, dialog, response))

        self._select_file_dialog = dialog
        dialog.show_all()

    def __select_importer(self, importers):
        widget_tree = load_uifile(
            os.path.join("import", "importaction.glade"))
        combobox = widget_tree.get_object("comboboxImportAction")
        importer_list = widget_tree.get_object("liststoreImportAction")
        dialog = widget_tree.get_object("dialogImportSelect")

        importer_list.clear()
        for importer in importers:
            importer_list.append([str(importer), importer])

        response = dialog.run()
        active_idx = combobox.get_active()

        dialog.destroy()
        if response <= 0:
            raise Exception("Import cancelled by user")

        return importer_list[active_idx][1]

    def __no_importer(self, file_uris):
        msg = (_("Don't know how to import '%s'. Sorry.") %
               (file_uris))
        flags = (Gtk.DialogFlags.MODAL |
                 Gtk.DialogFlags.DESTROY_WITH_PARENT)
        dialog = Gtk.MessageDialog(transient_for=self.__main_win.window,
                                   flags=flags,
                                   message_type=Gtk.MessageType.ERROR,
                                   buttons=Gtk.ButtonsType.OK,
                                   text=msg)
        dialog.connect("response", lambda dialog, response:
                       GLib.idle_add(dialog.destroy))
        dialog.show_all()

    def __no_doc_imported(self):
        msg = _("No new document to import found")
        flags = (Gtk.DialogFlags.MODAL |
                 Gtk.DialogFlags.DESTROY_WITH_PARENT)
        dialog = Gtk.MessageDialog(transient_for=self.__main_win.window,
                                   flags=flags,
                                   message_type=Gtk.MessageType.WARNING,
                                   buttons=Gtk.ButtonsType.OK,
                                   text=msg)
        dialog.connect("response", lambda dialog, response:
                       GLib.idle_add(dialog.destroy))
        dialog.show_all()

    def __import_error(self, msg):
        msg = _("Import failed: {}").format(msg)
        flags = (Gtk.DialogFlags.MODAL |
                 Gtk.DialogFlags.DESTROY_WITH_PARENT)
        dialog = Gtk.MessageDialog(transient_for=self.__main_win.window,
                                   flags=flags,
                                   message_type=Gtk.MessageType.WARNING,
                                   buttons=Gtk.ButtonsType.OK,
                                   text=msg)
        dialog.connect("response", lambda dialog, response:
                       GLib.idle_add(dialog.destroy))
        dialog.show_all()

    def __import_ok(self, stats, file_uris):
        msg = _("Imported:\n")
        for (k, v) in stats.items():
            msg += ("- {}: {}\n".format(k, v))
        msg = msg.strip()

        if "actions" in Notify.get_server_caps():
            notification = Notify.Notification.new(
                _("Import successful"),
                msg,
                "document-new"
            )
            notification.add_action(
                "delete",
                _("Delete imported files"),
                self._delete_files, file_uris
            )
            notification.show()
            self.notification = notification  # keep a ref on the notif
        else:
            # fall back on classical ugly popup
            msg += "\n"
            msg += _("Would you like to move the original file(s) to trash?\n")
            ask_confirmation(self.__main_win.window, self.__delete_files,
                             msg=msg, file_uris=file_uris)

    def _delete_files(self, notification, action, file_uris=[],
                      *args, **kwargs):
        self.notification = None
        logger.info("Moving imported file(s) to trash ...")
        GLib.idle_add(self.__delete_files, file_uris)

    def __delete_files(self, file_uris=[]):
        for file_uri in file_uris:
            logger.info("Moving {} to trash ...".format(file_uri))
            gfile = Gio.File.new_for_uri(file_uri)
            trashed = False
            try:
                trashed = gfile.trash()
            except Exception as exc:
                logger.warning(
                    "Failed to move file %s to trash. Will delete it",
                    file_uri, exc_info=exc
                )
            if not trashed:
                gfile.delete()
        notification = Notify.Notification.new(
            _("Imported file(s) deleted"),
            None,
            "edit-delete"
        )
        notification.show()

    def do(self):
        SimpleAction.do(self)
        GLib.idle_add(self._do)

    def _do(self):
        self.__select_file()

    def _do_import(self, file_uris):
        for file_uri in file_uris:
            gfile = Gio.File.new_for_uri(file_uri)
            file_type = gfile.query_file_type(Gio.FileQueryInfoFlags.NONE)
            if file_type == Gio.FileType.DIRECTORY or not gfile.has_parent():
                # If the user imported a directory, assume they will again
                # import the same directory later (useful for people just
                # keeping adding PDF files in the same directory)
                logger.info("Adding %s to recently used files", file_uri)
                Gtk.RecentManager().add_item(file_uri)
            else:
                # If the user imported a file, assume they won't import it
                # twice but they may import again other files from the same
                # directory
                parent = gfile.get_parent()
                logger.info("Adding %s to recently used files",
                            parent.get_uri())
                Gtk.RecentManager().add_item(parent.get_uri())

        importers = docimport.get_possible_importers(
            file_uris, self.__main_win.doc)
        if len(importers) <= 0:
            self.__no_importer(file_uris)
            return
        elif len(importers) > 1:
            importer = self.__select_importer(importers)
        else:
            importer = importers[0]

        job_importer = self.__main_win.job_factories['importer']
        job_importer = job_importer.make(importer, file_uris)
        job_importer.connect('no-doc-imported',
                             lambda _: GLib.idle_add(self.__no_doc_imported))
        job_importer.connect(
            'import-error',
            lambda _, msg: GLib.idle_add(self.__import_error, msg)
        )
        job_importer.connect(
            'import-ok',
            lambda _, stats, doc, uris: GLib.idle_add(self.__import_ok, stats,
                                                      uris)
        )
        self.__main_win.schedulers['main'].schedule(job_importer)


class ActionDeletePage(SimpleAction):
    def __init__(self, main_window):
        SimpleAction.__init__(self, "Delete page")
        self.__main_win = main_window
        self.page = None

    def do(self, page=None):
        """
        Ask for confirmation and then delete the page being viewed.
        """
        self.page = page
        ask_confirmation(self.__main_win.window, self._do)

    def _do(self):
        page = self.page

        if page is None:
            page = self.__main_win.page
        doc = page.doc

        SimpleAction.do(self)
        logger.info("Deleting ...")
        page.destroy()
        logger.info("Deleted")
        self.__main_win.page = None
        set_widget_state(self.__main_win.need_page_widgets, False)
        if len(doc.pages) > 0:
            self.__main_win.refresh_docs({doc})
        else:
            self.__main_win.refresh_doc_list()
        self.__main_win.show_doc(self.__main_win.doc, force_refresh=True)

        if doc.nb_pages <= 0:
            job = self.__main_win.job_factories['index_updater'].make(
                self.__main_win.docsearch, del_docs={doc},
                optimize=False)
        else:
            job = self.__main_win.job_factories['index_updater'].make(
                self.__main_win.docsearch, upd_docs={doc}, optimize=False)
        self.__main_win.schedulers['index'].schedule(job)


class ActionRedoOCR(SimpleAction):
    def __init__(self, name, main_window, ask_confirmation=True):
        SimpleAction.__init__(self, name)
        self._main_win = main_window
        self.ask_confirmation = ask_confirmation
        self._iterator = None

    def _do_next_page(self, page_iterator, docs_done=None):
        try:
            page = next(page_iterator)
        except StopIteration:
            logger.info("OCR has been redone on all the target pages")
            raise

        if page.doc != self._main_win.doc:
            self._main_win.show_doc(page.doc)

        logger.info("Redoing OCR on %s" % str(page))
        scan_workflow = self._main_win.make_scan_workflow()
        drawer = self._main_win.make_scan_workflow_drawer(
            scan_workflow, single_angle=True, page=page)
        self._main_win.add_scan_workflow(page.doc, drawer,
                                         page_nb=page.page_nb)
        scan_workflow.connect('process-done',
                              lambda scan_workflow, img, boxes:
                              GLib.idle_add(self._on_page_ocr_done,
                                            scan_workflow,
                                            img, boxes, page, page_iterator,
                                            docs_done))
        scan_workflow.ocr(page.img, angles=1)

    def _on_page_ocr_done(self, scan_workflow, img, boxes, page, page_iterator,
                          docs_done=None):
        if docs_done is None:
            docs_done = set()
        page.boxes = boxes

        docid = self._main_win.remove_scan_workflow(scan_workflow)

        doc = self._main_win.docsearch.get_doc_from_docid(docid, inst=False)
        docs_done.add(doc)

        try:
            self._do_next_page(page_iterator)
        except StopIteration:
            if self._main_win.doc in docs_done:
                self._main_win.show_doc(self._main_win.doc, force_refresh=True)
            job = self._main_win.job_factories['index_updater'].make(
                self._main_win.docsearch, upd_docs=docs_done, optimize=False)
            self._main_win.schedulers['index'].schedule(job)

    def _do(self):
        SimpleAction.do(self)
        self._do_next_page(self._iterator)

    def do(self, pages_iterator):
        self._iterator = pages_iterator
        if not self.ask_confirmation:
            return self._do()
        ask_confirmation(self._main_win.window, self._do)


class AllPagesIterator(object):
    def __init__(self, docsearch):
        self.__doc_iter = iter(docsearch.docs)
        self.__page_iter = None

    def __iter__(self):
        return self

    def next(self):
        while True:
            try:
                if self.__page_iter is None:
                    raise StopIteration()
                return next(self.__page_iter)
            except StopIteration:
                doc = None
                while doc is None or not doc.has_ocr():
                    doc = next(self.__doc_iter)
                self.__page_iter = iter(doc.pages)

    def __next__(self):
        return self.next()


class ActionRedoAllOCR(ActionRedoOCR):
    def __init__(self, main_window):
        ActionRedoOCR.__init__(self, "Redoing all ocr", main_window)

    def do(self):
        docsearch = self._main_win.docsearch
        all_page_iter = AllPagesIterator(docsearch)
        ActionRedoOCR.do(self, all_page_iter)


class ActionRedoDocOCR(ActionRedoOCR):
    def __init__(self, main_window):
        ActionRedoOCR.__init__(self, "Redoing doc ocr", main_window)

    def do(self):
        doc = self._main_win.doc
        ActionRedoOCR.do(self, iter(doc.pages))


class ActionRedoPageOCR(ActionRedoOCR):
    def __init__(self, main_window):
        ActionRedoOCR.__init__(self, "Redoing page ocr",
                               main_window, ask_confirmation=False)

    def do(self, page=None):
        if page is None:
            page = self._main_win.page
        ActionRedoOCR.do(self, iter([page]))


class BasicActionOpenExportDialog(SimpleAction):
    def __init__(self, main_window, action_txt):
        SimpleAction.__init__(self, action_txt)
        self.main_win = main_window

        self.simplifications = [
            (_("No simplification"), self._noop,),
            # in order of destructiveness
            (_("Grayscale"), self._grayscale,),
            (_("Soft"), self._unpaper,),
            (_("Grayscale + soft"), self._unpaper_grayscale,),
            (_("Black and white"), self._bw),
            (_("Hard"), self._swt_soft,),
            (_("Extreme"), self._swt_hard,),
        ]

    def _noop(self, pil_img):
        return pil_img

    def _bw(self, pil_img):
        pil_img = pil_img.convert("L")  # to grayscale
        pil_img = pil_img.point(lambda x: 0 if x < 128 else 255, '1')
        return pil_img

    def _grayscale(self, pil_img):
        return pil_img.convert("L")

    def _unpaper(self, pil_img):
        # unpaper order
        out_img = pil_img
        out_img = pillowfight.unpaper_blackfilter(out_img)
        out_img = pillowfight.unpaper_noisefilter(out_img)
        out_img = pillowfight.unpaper_blurfilter(out_img)
        out_img = pillowfight.unpaper_masks(out_img)
        out_img = pillowfight.unpaper_grayfilter(out_img)
        out_img = pillowfight.unpaper_border(out_img)
        return out_img

    def _unpaper_grayscale(self, pil_img):
        pil_img = self._grayscale(pil_img)
        pil_img = self._unpaper(pil_img)
        return pil_img

    def _swt_soft(self, pil_img):
        pil_img = pil_img.convert("L")
        return pillowfight.swt(
            pil_img, output_type=pillowfight.SWT_OUTPUT_ORIGINAL_BOXES
        )

    def _swt_hard(self, pil_img):
        pil_img = pil_img.convert("L")
        return pillowfight.swt(
            pil_img, output_type=pillowfight.SWT_OUTPUT_BW_TEXT
        )

    def init_dialog(self):
        widget_tree = load_uifile(os.path.join("mainwindow", "export.glade"))
        self.main_win._hide_export_dialog()
        self.main_win.export['dialog'] = widget_tree.get_object(
            "infobarExport"
        )
        self.main_win.export['fileFormat'] = {
            'widget': widget_tree.get_object("comboboxExportFormat"),
            'model': widget_tree.get_object("liststoreExportFormat"),
        }
        self.main_win.export['pageSimplification'] = {
            'label': widget_tree.get_object("labelPageSimplification"),
            'widget': widget_tree.get_object("comboboxPageSimplification"),
            'model': widget_tree.get_object("liststorePageSimplification"),
        }
        self.main_win.export['pageFormat'] = {
            'label': widget_tree.get_object("labelPageFormat"),
            'widget': widget_tree.get_object("comboboxPageFormat"),
            'model': widget_tree.get_object("liststorePageFormat"),
        }
        self.main_win.export['quality'] = {
            'label': widget_tree.get_object("labelExportQuality"),
            'widget': widget_tree.get_object("scaleQuality"),
            'model': widget_tree.get_object("adjustmentQuality"),
        }
        self.main_win.export['estimated_size'] = \
            widget_tree.get_object("labelEstimatedExportSize")
        self.main_win.export['buttons'] = {
            'ok': widget_tree.get_object("buttonExport"),
            'cancel': widget_tree.get_object("buttonCancelExport"),
        }

        self.main_win.export['estimated_size'].set_text("")

        self.main_win.export['actions'] = {
            'cancel_export': (
                [widget_tree.get_object("buttonCancelExport")],
                ActionCancelExport(self.main_win),
            ),
            'select_export_format': (
                [widget_tree.get_object("comboboxExportFormat")],
                ActionSelectExportFormat(self.main_win),
            ),
            'change_export_property': (
                [
                    widget_tree.get_object("scaleQuality"),
                    widget_tree.get_object("comboboxPageFormat"),
                    widget_tree.get_object("comboboxPageSimplification"),
                ],
                ActionChangeExportProperty(self.main_win),
            ),
            'export': (
                [widget_tree.get_object("buttonExport")],
                ActionExport(self.main_win),
            ),
        }
        connect_actions(self.main_win.export['actions'])

    def open_dialog(self, to_export):
        SimpleAction.do(self)

        self.main_win.export['fileFormat']['model'].clear()
        nb_export_formats = 0
        formats = to_export.get_export_formats()
        logger.info("[Export]: Supported formats: %s" % formats)
        for out_format in to_export.get_export_formats():
            self.main_win.export['fileFormat']['model'].append([out_format])
            nb_export_formats += 1
        self.main_win.export['buttons']['ok'].set_sensitive(
            nb_export_formats >= 1)
        self.main_win.export['fileFormat']['widget'].set_active(0)
        for button in self.main_win.actions['open_view_settings'][0]:
            button.set_sensitive(False)
        self.main_win.drop_boxes()

        self.main_win.export['pageFormat']['model'].clear()
        idx = 0
        default_idx = -1
        for paper_size in Gtk.PaperSize.get_paper_sizes(True):
            store_data = (
                paper_size.get_display_name(),
                paper_size.get_width(Gtk.Unit.POINTS),
                paper_size.get_height(Gtk.Unit.POINTS)
            )
            self.main_win.export['pageFormat']['model'].append(store_data)
            if paper_size.get_name() == paper_size.get_default():
                default_idx = idx
            idx += 1
        if default_idx >= 0:
            widget = self.main_win.export['pageFormat']['widget']
            widget.set_active(default_idx)

        self.main_win.export['pageSimplification']['model'].clear()
        for simplification in self.simplifications:
            self.main_win.export['pageSimplification']['model'].append(
                simplification
            )
        self.main_win.export['pageSimplification']['widget'].set_active(0)

        self.main_win.export['dialog'].show_all()
        self.main_win.global_page_box.add(self.main_win.export['dialog'])
        self.main_win.global_page_box.reorder_child(
            self.main_win.export['dialog'], 0
        )


class MultipleExportTarget(object):
    def __init__(self, doclist):
        self.doclist = []
        for doc in doclist:
            if doc.is_new:
                continue
            self.doclist.append(doc)

    def get_export_formats(self):
        return [_("Multiple PDF in a folder")]

    def build_exporter(self, format, preview_page_nb=0):
        return docexport.MultipleDocExporter(self.doclist)


class ActionOpenExportPageDialog(BasicActionOpenExportDialog):
    def __init__(self, main_window):
        BasicActionOpenExportDialog.__init__(self, main_window,
                                             "Displaying page export dialog")

    def do(self):
        SimpleAction.do(self)
        self.init_dialog()
        self.main_win.export['to_export'] = self.main_win.page
        self.main_win.export['buttons']['ok'].set_label(_("Export page"))
        GLib.idle_add(self.open_dialog, self.main_win.page)


class ActionOpenExportDocDialog(BasicActionOpenExportDialog):
    def __init__(self, main_window):
        BasicActionOpenExportDialog.__init__(self, main_window,
                                             "Displaying page export dialog")

    def do(self):
        SimpleAction.do(self)
        self.init_dialog()
        docs = self.main_win.doclist.get_selected_docs()
        if len(docs) == 0:
            logger.warning("Export: no document selected !?")
            return
        if len(docs) == 1:
            target = docs[0]
            self.main_win.export['buttons']['ok'].set_label(
                _("Export document")
            )
        else:
            target = MultipleExportTarget(docs)
            self.main_win.export['buttons']['ok'].set_label(
                _("Export documents")
            )
            if len(target.doclist) <= 0:
                logger.warning("Export: no valid document to export selected")
                return
        self.main_win.export['to_export'] = target
        GLib.idle_add(self.open_dialog, target)


class ActionSelectExportFormat(SimpleAction):
    def __init__(self, main_window):
        SimpleAction.__init__(self, "Select export format")
        self.__main_win = main_window

    def do(self):
        SimpleAction.do(self)
        file_format_widget = self.__main_win.export['fileFormat']['widget']
        format_idx = file_format_widget.get_active()
        if format_idx < 0:
            return
        file_format_model = self.__main_win.export['fileFormat']['model']
        imgformat = file_format_model[format_idx][0]

        target = self.__main_win.export['to_export']
        exporter = target.build_exporter(
            imgformat, self.__main_win.page.page_nb
        )
        self.__main_win.export['exporter'] = exporter

        logger.info("[Export] Format: %s" % (exporter))
        logger.info("[Export] Can change quality ? %s"
                    % exporter.can_change_quality)
        logger.info("[Export] Can select format ? %s"
                    % exporter.can_select_format)

        widgets = [
            (exporter.can_change_quality,
             [
                 self.__main_win.export['quality']['widget'],
                 self.__main_win.export['quality']['label'],
                 self.__main_win.export['pageSimplification']['widget'],
                 self.__main_win.export['pageSimplification']['label'],
             ]),
            (exporter.can_select_format,
             [
                 self.__main_win.export['pageFormat']['widget'],
                 self.__main_win.export['pageFormat']['label'],
             ]),
        ]
        for (sensitive, widgets) in widgets:
            set_widget_state(widgets, sensitive)

        if exporter.can_change_quality or exporter.can_select_format:
            self.__main_win.export['actions']['change_export_property'][1].do()
        else:
            size_txt = sizeof_fmt(exporter.estimate_size())
            self.__main_win.export['estimated_size'].set_text(size_txt)


class ActionChangeExportProperty(SimpleAction):
    def __init__(self, main_window):
        SimpleAction.__init__(self, "Export property changed")
        self.__main_win = main_window

    def do(self):
        if self.__main_win.export['exporter'] is None:
            # may be triggered when we initialized the export form
            return
        SimpleAction.do(self)

        if self.__main_win.export['exporter'].can_select_format:
            page_format_widget = self.__main_win.export['pageFormat']['widget']
            format_idx = page_format_widget.get_active()
            if (format_idx < 0):
                return
            page_format_model = self.__main_win.export['pageFormat']['model']
            (name, x, y) = page_format_model[format_idx]
            self.__main_win.export['exporter'].set_page_format((x, y))

        if self.__main_win.export['exporter'].can_change_quality:
            quality = self.__main_win.export['quality']['model'].get_value()
            self.__main_win.export['exporter'].set_quality(quality)

            widget = self.__main_win.export['pageSimplification']['widget']
            model = self.__main_win.export['pageSimplification']['model']
            active = widget.get_active()
            if active >= 0:
                (_, simplification_func) = model[widget.get_active()]
                self.__main_win.export['exporter'].set_postprocess_func(
                    simplification_func
                )

        self.__main_win.refresh_export_preview()


class BasicActionEndExport(SimpleAction):
    def __init__(self, main_win, name):
        super().__init__(name)
        self.main_win = main_win


class ActionExport(BasicActionEndExport):
    def __init__(self, main_window):
        super().__init__(main_window, "Export")
        self.main_win = main_window

    def get_path(self):
        mime = self.main_win.export['exporter'].get_mime_type()
        mime = self.main_win.export['exporter'].get_mime_type()
        if mime:
            chooser = Gtk.FileChooserDialog(
                title=_("Save as"),
                transient_for=self.main_win.window,
                action=Gtk.FileChooserAction.SAVE
            )
            file_filter = Gtk.FileFilter()
            file_filter.set_name(str(self.main_win.export['exporter']))
            file_filter.add_mime_type(mime)
            chooser.add_filter(file_filter)
        else:  # directory
            chooser = Gtk.FileChooserDialog(
                title=_("Save in"),
                transient_for=self.main_win.window,
                action=Gtk.FileChooserAction.SELECT_FOLDER
            )

        chooser.add_buttons(Gtk.STOCK_CANCEL,
                            Gtk.ResponseType.CANCEL,
                            Gtk.STOCK_SAVE,
                            Gtk.ResponseType.OK)
        chooser.set_local_only(False)
        response = chooser.run()
        filepath = chooser.get_uri()
        chooser.destroy()
        if response != Gtk.ResponseType.OK:
            logger.warning("File path for export canceled")
            return

        valid_exts = self.main_win.export['exporter'].get_file_extensions()
        if valid_exts:
            for valid_ext in valid_exts:
                if filepath.lower().endswith(valid_ext.lower()):
                    break
            else:
                filepath += ".%s" % valid_exts[0]
        return filepath

    def do(self):
        super().do()
        filepath = self.get_path()
        job = self.main_win.job_factories['export'].make(
            self.main_win.export['exporter'], filepath
        )
        self.main_win.schedulers['export'].schedule(job)
        self.main_win.hide_export_dialog()


class ActionCancelExport(BasicActionEndExport):
    def __init__(self, main_window):
        super().__init__(main_window, "Cancel export")

    def do(self):
        super().do()
        GLib.idle_add(self.main_win.hide_export_dialog)


class ActionOptimizeIndex(SimpleAction):
    def __init__(self, main_window):
        SimpleAction.__init__(self, "Optimize index")
        self.__main_win = main_window

    def do(self):
        SimpleAction.do(self)
        job = self.__main_win.job_factories['index_updater'].make(
            self.__main_win.docsearch, optimize=True)
        self.__main_win.schedulers['index'].schedule(job)


class ActionOpenDiagnostic(SimpleAction):
    def __init__(self, main_window):
        SimpleAction.__init__(self, "Opening diagnostic dialog")
        self.__main_win = main_window
        self.diag = None  # used to prevent gc

    def do(self):
        SimpleAction.do(self)
        self.diag = DiagDialog(self.__main_win)
        self.diag.show()


class ActionAbout(SimpleAction):
    def __init__(self, main_window):
        SimpleAction.__init__(self, "Opening about dialog")
        self.__main_win = main_window
        self.diag = None  # used to prevent gc

    def do(self):
        SimpleAction.do(self)
        self.diag = AboutDialog(self.__main_win.window)
        self.diag.show()


class ActionQuit(SimpleAction):
    """
    Quit
    """
    def __init__(self, main_window, config):
        SimpleAction.__init__(self, "Quit")
        self.__main_win = main_window
        self.__config = config

    def do(self):
        SimpleAction.do(self)
        self.__main_win.window.destroy()

    def on_window_close_cb(self, window):
        self.do()


class ActionRealQuit(SimpleAction):
    """
    Quit
    """
    def __init__(self, main_window, config, main_loop):
        SimpleAction.__init__(self, "Quit (real)")
        self.__main_win = main_window
        self.__config = config
        self.__main_loop = main_loop

    def do(self):
        SimpleAction.do(self)
        GLib.idle_add(self.__actual_quit)

    def __actual_quit(self):
        # We must stop the schedulers before anything else because jobs
        # may need the Gtk loop or other services to stop correctly
        logger.info("Stopping schedulers ...")
        for scheduler in self.__main_win.schedulers.values():
            scheduler.stop()

        logger.info("Stopping index client ...")
        self.__main_win.docsearch.stop()
        logger.info("Gtk.main_quit() ...")
        self.__main_loop.quit()
        logger.info("Gtk main_loop() interrupted")

    def on_window_close_cb(self, window):
        self.do()


class ActionRefreshIndex(SimpleAction):
    def __init__(self, main_window, config, force=False,
                 skip_examination=False):
        SimpleAction.__init__(self, "Refresh index")
        self.__main_win = main_window
        self.__config = config
        self.__force = force
        self.__connect_handler_id = None
        self.__skip_examination = skip_examination

    def do(self):
        SimpleAction.do(self)
        self.__main_win.schedulers['main'].cancel_all(
            self.__main_win.job_factories['index_reloader'])
        self.__main_win.schedulers['search'].cancel_all(
            self.__main_win.job_factories['doc_examiner'])
        self.__main_win.schedulers['index'].cancel_all(
            self.__main_win.job_factories['index_updater'])
        docsearch = self.__main_win.docsearch
        self.__main_win.docsearch = DummyDocSearch()
        self.__main_win.doclist.clear()
        if not self.__force:
            docsearch.close()
        else:
            docsearch.destroy_index()

        job = self.__main_win.job_factories['index_reloader'].make()
        job.connect('index-loading-end', self.__on_index_reload_end)
        self.__main_win.schedulers['main'].schedule(job)

    def __on_index_reload_end(self, job, docsearch):
        if docsearch is None:
            return
        if self.__skip_examination:
            return
        job = self.__main_win.job_factories['doc_examiner'].make(docsearch)
        job.connect('doc-examination-end', lambda job: GLib.idle_add(
            self.__on_doc_exam_end, job))
        # XXX(Jflesch): Don't lock the main scheduler here
        self.__main_win.schedulers['index'].schedule(job)

    def __on_doc_exam_end(self, examiner):
        logger.info("Document examen finished. Updating index ...")
        logger.info("%d labels found" % len(examiner.labels))
        logger.info("New document: %d" % len(examiner.new_docs))
        logger.info("Updated document: %d" % len(examiner.docs_changed))
        logger.info("Deleted document: %d" % len(examiner.docs_missing))

        examiner.docsearch.label_list = examiner.labels

        if (len(examiner.new_docs) == 0 and
                len(examiner.docs_changed) == 0 and
                len(examiner.docs_missing) == 0):
            logger.info("No changes")
            return

        job = self.__main_win.job_factories['index_updater'].make(
            docsearch=examiner.docsearch,
            new_docs=examiner.new_docs,
            upd_docs=examiner.docs_changed,
            del_docs=examiner.docs_missing,
            reload_list=True,
            optimize=False
        )
        self.__main_win.schedulers['index'].schedule(job)


class ActionOpenHelp(SimpleAction):
    def __init__(self, main_window, help_name):
        super().__init__("Open Help {}".format(help_name))
        self.__main_win = main_window
        self.help_name = help_name

    def do(self):
        super().do()
        docpath = get_documentation(self.help_name)
        docpath = self.__main_win.docsearch.fs.safe(docpath)
        doc = ExternalPdfDoc(self.__main_win.docsearch.fs, docpath)
        self.__main_win.show_page(doc.pages[0], force_refresh=True)
        self.__main_win.doclist.unselect_all()


class ActionNextDocument(SimpleAction):
    def __init__(self, main_window, offset=1):
        super().__init__("Goto next document ({})".format(offset))
        self.__main_win = main_window
        self.offset = offset

    def do(self):
        super().do()
        row = self.__main_win.doclist.select_doc(
            doc=self.__main_win.doc,
            offset=self.offset,
            open_doc=True
        )
        if row is None:
            return
        self.__main_win.doclist.scroll_to(row)


class ActionGotoBox(SimpleAction):
    def __init__(self, main_window, target_page_drawer=None, target_box=None):
        super().__init__("Goto box")
        self.__main_win = main_window
        self.page_drawer = target_page_drawer
        self.box = target_box

    def set_target(self, page_drawer, box):
        self.page_drawer = page_drawer
        self.box = box

    def do(self):
        super().do()

        if self.box is None:
            logger.info("No target box")
            return

        logger.info("Going to p{} box {}".format(
            self.page_drawer, self.box.position
        ))

        self.page_drawer.select_boxes([self.box])

        position = self.page_drawer.get_real_box_position(self.box)[1]
        position -= self.__main_win.img['canvas'].visible_size[1] / 2
        if position < 0:
            position = 0
        logger.info("Position: {}".format(position))
        self.__main_win.img['canvas'].get_vadjustment().set_value(position)
        self.__main_win.searchbar.set_current_box(self.box)


class SearchBar(object):
    def __init__(self, main_win):
        self.__main_win = main_win
        self.boxes = {}
        self.current = None
        self.widget = None
        self.label = None
        self.doc = None
        self.sorted_boxes = []
        self.actions = {}

    def set_visible(self, visible):
        self.boxes = {}

        if (self.widget is not None) == visible:
            return

        if not visible:
            self.widget = None
            self.label = None
            self.boxes = set()
            self.current = None
            self.sorted_boxes = []
            self.actions = {}
            return

        widget_tree = load_uifile(
            os.path.join("mainwindow", "searchbar.glade")
        )

        self.widget = widget_tree.get_object("searchbar")
        self.label = widget_tree.get_object("labelNbSearchResults")

        previous_doc = widget_tree.get_object("buttonPreviousDocument")
        next_doc = widget_tree.get_object("buttonNextDocument")
        first_occ = widget_tree.get_object("buttonFirstOcc")
        last_occ = widget_tree.get_object("buttonLastOcc")
        previous_occ = widget_tree.get_object("buttonPreviousOcc")
        next_occ = widget_tree.get_object("buttonNextOcc")

        self.actions = {
            'next_document':
                ([next_doc], ActionNextDocument(self.__main_win, 1)),
            'previous_document':
                ([previous_doc], ActionNextDocument(self.__main_win, -1)),
            'first_occ': ([first_occ], ActionGotoBox(self.__main_win)),
            'last_occ': ([last_occ], ActionGotoBox(self.__main_win)),
            'previous_occ': ([previous_occ], ActionGotoBox(self.__main_win)),
            'next_occ': ([next_occ], ActionGotoBox(self.__main_win)),
        }
        connect_actions(self.actions)

        accelerators = [
            ('F3', 'clicked', next_occ),
            ('<Shift>F3', 'clicked', previous_occ),
        ]
        accel_group = Gtk.AccelGroup()
        for (shortcut, signame, widget) in accelerators:
            (key, mod) = Gtk.accelerator_parse(shortcut)
            widget.add_accelerator(signame, accel_group, key, mod,
                                   Gtk.AccelFlags.VISIBLE)
        self.__main_win.window.add_accel_group(accel_group)

        self.widget.show_all()
        return

    def is_visible(self):
        return self.widget is not None

    def get_widget(self):
        return self.widget

    def update_boxes(self, page_drawer, boxes):
        if self.widget is None:
            return

        if (self.doc != page_drawer.page.doc):
            # we have switched to another document --> reset known boxes
            self.boxes = {}
            self.current = None
        self.doc = page_drawer.page.doc

        for (position, box) in boxes:
            self.boxes[(page_drawer.page.page_nb, position)] = (
                page_drawer.page.page_nb,
                page_drawer.get_real_box_position(box),
                position,
                page_drawer, box
            )

        self.sorted_boxes = sorted(
            self.boxes.values(),
            # do not sort on the box ref
            key=lambda b: (b[0], b[1][1], b[1][0])
        )

        if len(self.sorted_boxes) <= 0:
            logger.info("No matching boxes in the current document")
            return

        self.set_current_box(self.current)  # update prev/next
        self.actions['first_occ'][1].set_target(
            self.sorted_boxes[0][3], self.sorted_boxes[0][4]
        )
        self.actions['last_occ'][1].set_target(
            self.sorted_boxes[-1][3], self.sorted_boxes[-1][4]
        )

    def set_current_box(self, box):
        if self.widget is None:
            return

        self.current = box
        boxes = [
            b
            for (page_nb, real_position, position, page_d, b)
            in self.sorted_boxes
        ]
        if box is not None and box not in boxes:
            logger.warning("Searchbar: target box is unknown ?!")
            return

        # default
        self.actions['previous_occ'][1].set_target(None, None)
        self.actions['next_occ'][1].set_target(None, None)

        if box is None:
            index = -1
        else:
            index = boxes.index(box)

        if index - 1 >= 0:
            self.actions['previous_occ'][1].set_target(
                self.sorted_boxes[index - 1][3],
                self.sorted_boxes[index - 1][4]
            )
        if index + 1 < len(boxes):
            self.actions['next_occ'][1].set_target(
                self.sorted_boxes[index + 1][3],
                self.sorted_boxes[index + 1][4]
            )

        if index >= 0 and len(self.boxes) > 0:
            index += 1  # human readable
        elif len(self.boxes) > 0:
            index = 1  # human readable
        else:
            index = 0

        self.label.set_text(_("{} of {}").format(
            index, len(self.boxes)
        ))

    def reset(self):
        self.boxes = {}
        self.sorted_boxes = {}
        self.set_current_box(None)


class MainWindow(object):
    def __init__(self, config, main_loop, workdir_scan=True, flatpak=False):
        self.flatpak = flatpak
        self.ready = False
        self.docsearch = DummyDocSearch()
        self.workdir_scan_at_start = workdir_scan

        self.version = __version__

        if g_must_init_app:
            self.app = self.__init_app()
        else:
            self.app = None
        gactions = self.__init_gactions(self.app)

        self.schedulers = self.__init_schedulers()

        # used by the set_mouse_cursor() function to keep track of how many
        # threads / jobs requested a busy mouse cursor
        self.__busy_mouse_counter = 0

        self.allow_multiselect = False

        if g_must_init_app:
            self.__advanced_app_menu = self.__init_app_menu(config, self.app)

        self.default_font = None
        self.__fix_css()
        load_cssfile("application.css")

        widget_tree = load_uifile(
            os.path.join("mainwindow", "mainwindow.glade"))
        # self.widget_tree is for tests/screenshots ONLY
        self.widget_tree = widget_tree

        self.__init_headerbars(widget_tree)

        self.window = self.__init_window(widget_tree, config)

        self.doclist = DocList(self, config, widget_tree)

        self.__config = config
        self.__scan_start = 0.0
        self.__scan_progress_job = None

        # All the pages are displayed on the canvas,
        # however, only one is the "active one"
        self.doc = self.doclist.get_new_doc()
        self.page = DummyPage(self.doc)
        self.page_drawers = []
        self.layout = "grid"
        self.scan_drawers = {}  # docid --> {page_nb: extra drawer}

        search_completion = Gtk.EntryCompletion()

        self.zoom_level = {
            'gui': widget_tree.get_object("scaleZoom"),
            'model': widget_tree.get_object("adjustmentZoom"),
            'auto': True,  # recomputed if the window size change
        }

        self.lists = {
            'suggestions': {
                'gui': widget_tree.get_object("entrySearch"),
                'completion': search_completion,
                'model': widget_tree.get_object("liststoreSuggestion")
            },
        }

        search_completion.set_model(self.lists['suggestions']['model'])
        search_completion.set_text_column(0)
        search_completion.set_match_func(lambda a, b, c, d: True, None)
        self.lists['suggestions']['completion'] = search_completion
        self.lists['suggestions']['gui'].set_completion(search_completion)

        self.search_field = widget_tree.get_object("entrySearch")

        self.doc_browsing = {
            'search': self.search_field,
        }

        img_scrollbars = widget_tree.get_object("scrolledwindowPageImg")
        img_widget = Canvas(img_scrollbars)
        img_widget.set_visible(True)
        img_scrollbars.add(img_widget)

        img_widget.connect(
            None,
            'window-moved',
            lambda x: GLib.idle_add(self.__on_img_window_moved)
        )

        self.progressbar = ProgressBarDrawer()
        self.progressbar.visible = False
        img_widget.add_drawer(self.progressbar)

        img_widget.connect(
            None,
            'window-moved',
            lambda x: GLib.idle_add(self.__on_img_window_moved)
        )

        self.img = {
            "canvas": img_widget,
            "scrollbar": img_scrollbars,
            "scrollbar_size": (0, 0),
            "viewport": {
                "widget": img_widget,
            },
            "eventbox": widget_tree.get_object("eventboxImg"),
            "pixbuf": None,
            "factor": 1.0,
            "original_width": 1,
            "boxes": {
                'all': [],
                'visible': [],
                'highlighted': [],
                'selected': [],
            }
        }

        self.page_drop_handler = PageDropHandler(self)
        self.img['canvas'].add_drawer(self.page_drop_handler)
        self.page_drop_handler.set_enabled(self.doc.can_edit)

        self.popovers = {
            'view_settings': widget_tree.get_object("view_settings_popover"),
        }

        self.popup_menus = {}

        self.doc_properties_panel = DocPropertiesPanel(self, widget_tree)

        self.headerbars = {
            'left': widget_tree.get_object("headerbar_left"),
            'right': widget_tree.get_object("headerbar_right"),
        }

        self.search_box = widget_tree.get_object("box_search")

        self.left_revealers = {
            'loading': [
                (
                    widget_tree.get_object("box_left_revealers"), 0,
                    widget_tree.get_object("box_left_loading_revealer"),
                ),
                (
                    widget_tree.get_object("box_headerbar_left"), 0,
                    widget_tree.get_object(
                        "box_left_headerbar_loading_revealer"
<<<<<<< HEAD
                    ),
=======
                    )
>>>>>>> 003690e0
                ),
            ],
            'doc_list': [
                (
                    widget_tree.get_object("box_left_revealers"), 1,
                    widget_tree.get_object("box_left_doclist_revealer")
                ),
                (
                    widget_tree.get_object("box_headerbar_left"), 1,
                    widget_tree.get_object(
                        "box_headerbar_left_doclist_revealer"
<<<<<<< HEAD
                    ),
=======
                    )
>>>>>>> 003690e0
                ),
            ],
            'doc_properties': [
                (
                    widget_tree.get_object("box_left_revealers"), 2,
                    widget_tree.get_object("box_left_docproperties_revealer")
                ),
                (
                    widget_tree.get_object("box_headerbar_left"), 2,
                    widget_tree.get_object(
                        "box_headerbar_left_docproperties_revealer"
<<<<<<< HEAD
                    ),
=======
                    )
>>>>>>> 003690e0
                ),
            ],
        }

        self.page_nb = {
            'current': widget_tree.get_object("entryPageNb"),
            'total': widget_tree.get_object("labelTotalPages"),
        }

        self.global_page_box = widget_tree.get_object("globalPageBox")
        self.export = {
            'dialog': None,
            'exporter': None,
            'actions': {},
        }

        self.searchbar = SearchBar(self)

        self.layouts = {
            'settings_button': widget_tree.get_object("viewSettingsButton"),
            'grid': {
                'button': widget_tree.get_object("show_grid_button"),
            },
            'paged': {
                'button': widget_tree.get_object("show_paged_button"),
            },
        }

        self.job_factories = {
            'doc_examiner': JobFactoryDocExaminer(self, config),
            'doc_searcher': JobFactoryDocSearcher(self, config),
            'export': JobFactoryExport(self),
            'export_previewer': JobFactoryExportPreviewer(self),
            'img_processer': JobFactoryImgProcesser(self),
            'importer': JobFactoryImporter(self, config),
            'index_reloader': JobFactoryIndexLoader(self, config),
            'index_updater': JobFactoryIndexUpdater(self, config),
            'label_predictor_on_new_doc': JobFactoryLabelPredictorOnNewDoc(
                self
            ),
            'page_img_renderer': JobFactoryPageImgRenderer(self),
            'page_img_loader': JobFactoryPageImgLoader(),
            'page_boxes_loader': JobFactoryPageBoxesLoader(),
        }

        self.actions = {
            'new_doc': (
                [
                    widget_tree.get_object("toolbuttonNewDoc"),
                ],
                ActionNewDocument(self.doclist, self),
            ),
            'open_view_settings': (
                [
                    self.layouts['settings_button'],
                ],
                ActionOpenViewSettings(self),
            ),
            'show_as_grid': (
                [
                    self.layouts['grid']['button'],
                ],
                ActionShowDocumentAsGrid(self)
            ),
            'show_as_paged': (
                [
                    self.layouts['paged']['button'],
                ],
                ActionShowDocumentAsPaged(self)
            ),
            'single_scan': (
                [
                    widget_tree.get_object("buttonScan"),
                ],
                ActionSingleScan(self, config)
            ),
            'multi_scan': (
                [
                    gactions['scan_from_feeder'],
                ],
                ActionMultiScan(self, config)
            ),
            'import': (
                [
                    gactions['import']
                ],
                ActionImport(self, config)
            ),
            'print': (
                [
                    gactions['print'],
                ],
                ActionPrintDoc(self)
            ),
            'open_export_doc_dialog': (
                [
                    gactions['export_doc'],
                ],
                ActionOpenExportDocDialog(self)
            ),
            'open_export_page_dialog': (
                [
                    gactions['export_page'],
                ],
                ActionOpenExportPageDialog(self)
            ),
            'open_settings': (
                [
                    gactions['open_settings'],
                ],
                ActionOpenSettings(self, config)
            ),
            'open_help_introduction': (
                [
                    gactions['open_help_introduction'],
                ],
                ActionOpenHelp(self, "intro")
            ),
            'open_help_manual': (
                [
                    gactions['open_help_manual'],
                ],
                ActionOpenHelp(self, "usage")
            ),
            'open_help_translating': (
                [
                    gactions['open_help_translating'],
                ],
                ActionOpenHelp(self, "translating")
            ),
            'open_help_hacking': (
                [
                    gactions['open_help_hacking'],
                ],
                ActionOpenHelp(self, "hacking")
            ),
            'quit': (
                [
                    gactions['quit'],
                ],
                ActionQuit(self, config),
            ),
            'open_doc_dir': (
                [
                    gactions['open_doc_dir']
                ],
                ActionOpenDocDir(self),
            ),
            'optimize_index': (
                [
                    gactions['optimize_index'],
                ],
                ActionOptimizeIndex(self),
            ),
            'set_current_page': (
                [
                    self.page_nb['current'],
                ],
                ActionOpenPageNb(self),
            ),
            'zoom_level': (
                [
                    self.zoom_level['model'],
                ],
                ActionUpdPageSizes(self)
            ),
            'search': (
                [
                    self.search_field,
                ],
                ActionUpdateSearchResults(self),
            ),
            'open_search_dialog': (
                [
                    widget_tree.get_object("buttonOpenSearchDialog"),
                ],
                ActionOpenSearchDialog(self),
            ),
            'show_all_boxes': (
                [
                    widget_tree.get_object("show_all_boxes"),
                ],
                ActionToggleAllBoxes(self)
            ),
            'redo_ocr_doc': (
                [
                    gactions['redo_ocr_doc'],
                ],
                ActionRedoDocOCR(self),
            ),
            'redo_ocr_all': (
                [
                    gactions['redo_ocr_all'],
                ],
                ActionRedoAllOCR(self),
            ),
            'reindex_from_scratch': (
                [
                    gactions['reindex_all'],
                ],
                ActionRefreshIndex(self, config, force=True),
            ),
            'reindex': (
                [],
                ActionRefreshIndex(self, config, force=False),
            ),
            'reload': (
                [],
                ActionRefreshIndex(self, config, force=False,
                                   skip_examination=True),
            ),
            'diagnostic': (
                [
                    gactions['diagnostic'],
                ],
                ActionOpenDiagnostic(self),
            ),
            'about': (
                [
                    gactions['about'],
                ],
                ActionAbout(self),
            ),
        }

        connect_actions(self.actions)

        accelerators = [
            ('<Primary>n', 'clicked',
             widget_tree.get_object("toolbuttonNewDoc")),
            ('<Primary>f', 'grab-focus',
             self.search_field),
        ]
        accel_group = Gtk.AccelGroup()
        for (shortcut, signame, widget) in accelerators:
            (key, mod) = Gtk.accelerator_parse(shortcut)
            widget.add_accelerator(signame, accel_group, key, mod,
                                   Gtk.AccelFlags.VISIBLE)
        self.window.add_accel_group(accel_group)

        self.window.add_events(Gdk.EventMask.KEY_PRESS_MASK)

        self.need_doc_widgets = set(
            self.actions['print'][0] +
            self.actions['open_doc_dir'][0] +
            self.actions['redo_ocr_doc'][0] +
            self.actions['open_export_doc_dialog'][0] +
            self.actions['set_current_page'][0] +
            self.actions['open_view_settings'][0]
        )

        self.need_page_widgets = set(
            self.actions['open_export_page_dialog'][0]
        )

        self.__show_all_boxes_widget = \
            self.actions['show_all_boxes'][0][0]

        set_widget_state(self.need_page_widgets, False)
        set_widget_state(self.need_doc_widgets, False)
        set_widget_state(
            self.actions['multi_scan'][0],
            self.__config['scanner_has_feeder'].value
        )

        for (popup_menu_name, popup_menu) in self.popup_menus.items():
            assert(not popup_menu[0] is None)
            assert(not popup_menu[1] is None)
            # TODO(Jflesch): Find the correct signal
            # This one doesn't take into account the key to access these menus
            popup_menu[0].connect("button-press-event", self.__popup_menu_cb,
                                  popup_menu[0], popup_menu[1])

        self.window.connect(
            "destroy",
            ActionRealQuit(self, config, main_loop).on_window_close_cb
        )

        self.img['scrollbar'].connect("size-allocate",
                                      self.__on_img_area_resize_cb)
        self.window.connect("size-allocate", self.__on_window_resized_cb)

        self.img['canvas'].connect(
            None, "scroll-event", self.__on_scroll_event_cb
        )
        self.window.connect(
            "key-press-event", self.__on_key_press_event_cb,
        )
        self.window.connect(
            "key-release-event", self.__on_key_release_event_cb,
        )
        self.window.connect("realize", self.__on_window_realize_cb)

        for scheduler in self.schedulers.values():
            scheduler.start()

        GLib.idle_add(self.__init_canvas, config)
        GLib.idle_add(self.window.set_visible, True)

        self.beacon = beacon.Beacon(config, flatpak)
        beacon.check_update(self.beacon)

    def __init_headerbars(self, widget_tree):
        # Fix Unity placement of close/minize/maximize (it *must* be on the
        # right)

        try:
            left = "menu"
            right = "close"

            settings = Gtk.Settings.get_default()
            default_layout = settings.get_property("gtk-decoration-layout")
            if "maximize" in default_layout:
                right = "maximize," + right
            if "minimize" in default_layout:
                right = "minimize," + right

            # disable global setting for decoration
            settings.set_property("gtk-decoration-layout", ":close")

            # and use local ones only
            widget_tree.get_object(
                "doclist_headerbar_left"
            ).set_decoration_layout(left + ":")
            widget_tree.get_object(
                "headerbar_right"
            ).set_decoration_layout(":" + right)
        except TypeError as exc:
            # gtk-decoration-layout only appeared in Gtk >= 3.12
            # Some distribution still have Gtk-3.10 at this time
            # (Linux Mint 17 for instance)
            logger.warning(
                "Exception while configuring GTK decorations: %s: %s"
                % (str(type(exc)), str(exc))
            )
            logger.exception(exc)

        widget_tree.get_object("labelTotalPages").set_size_request(1, 30)
        widget_tree.get_object("entryPageNb").set_size_request(1, 30)
        widget_tree.get_object("viewSettingsButton").set_size_request(1, 30)

    def __fix_css(self):
        """
        Fix problem from adwaita theme: the application menu button
        must have a border, like the others ! But it's painful to select
        """
        settings = Gtk.Settings.get_default()
        theme = settings.get_property("gtk-theme-name")

        css_fix = ""

        if theme == "Adwaita":
            css_fix += """
            GtkHeaderBar GtkButton:first-child {
                border: 1px solid @borders;
            }
            """

        if css_fix.strip() != "":
            try:
                css_fix = css_fix.encode("utf-8")
                css_provider = Gtk.CssProvider()
                css_provider.load_from_data(css_fix)
                Gtk.StyleContext.add_provider_for_screen(
                    Gdk.Screen.get_default(),
                    css_provider,
                    Gtk.STYLE_PROVIDER_PRIORITY_APPLICATION
                )
            except Exception as exc:
                logger.warning("Failed to apply CSS theme fixes")
                logger.exception(exc)

    def __init_app(self):
        if hasattr(GLib, 'set_application_name'):
            GLib.set_application_name(_("Paperwork"))
        GLib.set_prgname("paperwork")

        app = Gtk.Application(
            application_id=None,
            flags=Gio.ApplicationFlags.FLAGS_NONE)
        app.register(None)
        Gtk.Application.set_default(app)
        return app

    def __init_gactions(self, app):
        gactions = {
            'about': Gio.SimpleAction.new("about", None),
            'diagnostic': Gio.SimpleAction.new("diag", None),
            'export_doc': Gio.SimpleAction.new("export_doc", None),
            'export_page': Gio.SimpleAction.new("export_page", None),
            'import': Gio.SimpleAction.new("import", None),
            'open_help_introduction': Gio.SimpleAction.new("help.introduction",
                                                           None),
            'open_help_manual': Gio.SimpleAction.new("help.manual", None),
            'open_help_translating': Gio.SimpleAction.new("help.translating",
                                                          None),
            'open_help_hacking': Gio.SimpleAction.new("help.hacking", None),
            'open_settings': Gio.SimpleAction.new("settings", None),
            'open_doc_dir': Gio.SimpleAction.new("doc_open_dir", None),
            'optimize_index': Gio.SimpleAction.new("optimize_index", None),
            'print': Gio.SimpleAction.new("print", None),
            'redo_ocr_doc': Gio.SimpleAction.new("redo_ocr_doc", None),
            'redo_ocr_all': Gio.SimpleAction.new("redo_ocr_all", None),
            'reindex_all': Gio.SimpleAction.new("reindex_all", None),
            'scan_single': Gio.SimpleAction.new("scan_single_page", None),
            'scan_from_feeder': Gio.SimpleAction.new("scan_from_feeder", None),
            'quit': Gio.SimpleAction.new("quit", None),
        }
        if g_must_init_app:
            for action in gactions.values():
                app.add_action(action)
        return gactions

    def __init_schedulers(self):
        return {
            'main': JobScheduler("Main"),
            'search': JobScheduler('Search'),
            'ocr': JobScheduler("OCR"),
            'page_boxes_loader': JobScheduler("Page boxes loader"),
            'progress': JobScheduler("Progress"),
            'scan': JobScheduler("Scan"),
            'index': JobScheduler("Index search / update"),
            'export': JobScheduler("Export"),
        }

    def __init_app_menu(self, config, app):
        app_menu = load_uifile(os.path.join("mainwindow", "appmenu.xml"))
        advanced_menu = app_menu.get_object("advanced")

        app.set_app_menu(app_menu.get_object("app-menu"))
        return advanced_menu

    def __init_window(self, widget_tree, config):
        window = widget_tree.get_object("mainWindow")
        if g_must_init_app:
            window.set_application(self.app)
        window.set_default_size(config['main_win_size'].value[0],
                                config['main_win_size'].value[1])

        # before loading the main window, load the icon, so Gtk can access
        # it too
        logo_path = preload_file("paperwork_halo.svg")
        logo = GdkPixbuf.Pixbuf.new_from_file(logo_path)
        window.set_icon(logo)
        return window

    def __init_canvas(self, config):
        logo = "paperwork_100.png"
        pkg = "paperwork.frontend.data"

        logo_size = (0, 0)
        try:
            logo = load_image(logo, pkg=pkg)
            logo_size = logo.size
            logo_drawer = PillowImageDrawer((
                - (logo_size[0] / 2),
                - (logo_size[1] / 2) - 12,
            ), logo)
            logo_drawer = Centerer(logo_drawer)
            logo_drawer.layer = logo_drawer.BACKGROUND_LAYER
            self.img['canvas'].add_drawer(logo_drawer)
        except Exception as exc:
            logger.warning("Failed to display logo: {}".format(exc))
            raise

        update = config['last_update_found'].value

        lines = [
            ("Paperwork {}".format(__version__), 28),
        ]
        if update and update != self.version:
            lines += [
                (_("A new version is available:"), 20),
                (_("Paperwork {}").format(update), 20),
                # TODO(Jflesch): Make that a link
                ("https://openpaper.work/download/", 20),
            ]

        pos = logo_size[1] / 2
        for (txt, font_size) in lines:
            txt_drawer = TextDrawer((0, pos), txt, height=font_size)
            txt_drawer.font = self.default_font
            txt_drawer = Centerer(txt_drawer)
            self.img['canvas'].add_drawer(txt_drawer)
            pos += font_size + 5

    def set_search_availability(self, enabled):
        set_widget_state(self.doc_browsing.values(), enabled)

    def set_mouse_cursor(self, cursor):
        offset = {
            "Normal": -1,
            "Busy": 1
        }[cursor]

        self.__busy_mouse_counter += offset
        assert(self.__busy_mouse_counter >= 0)

        if self.__busy_mouse_counter > 0:
            display = self.window.get_display()
            cursor = Gdk.Cursor.new_for_display(display, Gdk.CursorType.WATCH)
        else:
            cursor = None
        self.window.get_window().set_cursor(cursor)

    def set_progression(self, src, progression, text):
        if progression > 0.0 or text is not None:
            self.progressbar.visible = True
            self.progressbar.set_progression(100 * progression, text)
        else:
            self.progressbar.visible = False
        self.progressbar.redraw()

    def new_doc(self):
        self.actions['new_doc'][1].do()

    def set_zoom_level(self, level, auto=False):
        logger.info("Changing zoom level (internal): {}/{}".format(
            auto, level
        ))
        self.actions['zoom_level'][1].enabled = False
        self.zoom_level['model'].set_value(level)
        self.zoom_level['auto'] = auto
        self.actions['zoom_level'][1].enabled = True

    def on_index_loading_start_cb(self, src):
        self.set_progression(src, 0.0, None)
        self.set_search_availability(False)
        self.set_mouse_cursor("Busy")

    def on_index_loading_end_cb(self, src, docsearch):
        logger.info("Index loaded")

        self.ready = True

        self.set_progression(src, 0.0, None)
        self.set_search_availability(True)
        self.set_mouse_cursor("Normal")

        if docsearch is None:
            return

        beacon.send_statistics(self.beacon, self.version, docsearch)

        self.docsearch = docsearch
        self.refresh_doc_list()
        self.refresh_label_list()

        GLib.timeout_add(1000, self._check_new_workdir)

    def _check_new_workdir(self):
        if self.docsearch.nb_docs > 0:
            return

        def set_labels(doc, labels):
            doc.labels = labels
            self.upd_index({doc})
            GLib.idle_add(self.doclist.select_doc, doc)

        # no document --> add the introduction document
        docpath = get_documentation('intro')
        docuri = fs.GioFileSystem().safe(docpath)
        importers = docimport.get_possible_importers([docuri], self.doc)
        job_importer = self.job_factories['importer']
        job_importer = job_importer.make(importers[0], [docuri])

        label = Label(name=_("Documentation"), color="#ffffffffffff")
        job_importer.connect(
            'import-ok',
            lambda _, stats, doc, uris: GLib.idle_add(
                set_labels, doc, [label]
            )
        )
        self.schedulers['main'].schedule(job_importer)

    def on_doc_examination_start_cb(self, src):
        self.set_progression(src, 0.0, None)

    def on_doc_examination_end_cb(self, src):
        self.set_progression(src, 0.0, None)

    def on_index_update_start_cb(self, src):
        self.doclist.show_loading()
        self.set_progression(src, 0.0, None)

    def on_index_update_write_cb(self, src):
        if src.update_only:
            self.doclist.refresh()

    def on_index_update_end_cb(self, src):
        self.schedulers['main'].cancel_all(
            self.job_factories['index_reloader'])

        self.set_progression(src, 0.0, None)
        gc.collect()
        self.doclist.refresh()

    def on_search_start_cb(self, search):
        self.search_field.override_color(
            Gtk.StateFlags.NORMAL,
            Gdk.RGBA(red=0.50, green=0.50, blue=0.50, alpha=1.0)
        )
        self.set_searchbar_visible(search != u"")

    def on_search_invalid_cb(self):
        self.schedulers['main'].cancel_all(
            self.doclist.job_factories['doc_thumbnailer'])
        self.search_field.override_color(
            Gtk.StateFlags.NORMAL,
            Gdk.RGBA(red=1.0, green=0.0, blue=0.0, alpha=1.0)
        )
        self.doclist.clear()

    def switch_leftpane(self, to):
        for (name, revealers) in self.left_revealers.items():
            visible = (to == name)
            for (parent, position, revealer) in revealers:
                if parent is not None:
                    is_visible = revealer in parent.get_children()
                    if visible and not is_visible:
                        parent.add(revealer)
                    elif not visible and is_visible:
                        # WORKAROUND(Jflesch):
                        # We remove the GtkRevealers. It reduces the amount
                        # of warnings of Gtk about GtkRevealers size
                        # and it forces a redraw avoiding some other issues.
                        # Remove only after transition
                        if os.name == "nt":
                            parent.remove(revealer)
                        else:
                            GLib.timeout_add(500, parent.remove, revealer)
                    if visible:
                        parent.reorder_child(revealer, position)
                revealer.set_reveal_child(visible)
        self.search_box.set_visible(to != 'doc_properties')

    def on_search_results_cb(self, search, documents):
        logger.info("Got {} documents".format(len(documents)))
        self.search_field.override_color(Gtk.StateFlags.NORMAL, None)
        self.doclist.set_docs(
            documents,
            all_docs=(search.strip() == u"")
        )

    def on_search_suggestions_cb(self, suggestions):
        logger.info("Got {} suggestions".format(len(suggestions)))
        self.lists['suggestions']['gui'].freeze_child_notify()
        try:
            self.lists['suggestions']['model'].clear()
            for suggestion in suggestions:
                self.lists['suggestions']['model'].append([suggestion])
        finally:
            self.lists['suggestions']['gui'].thaw_child_notify()
        GLib.idle_add(self.lists['suggestions']['completion'].complete)

    def drop_boxes(self):
        self.img['boxes']['all'] = []
        self.img['boxes']['highlighted'] = []
        self.img['boxes']['visible'] = []

    def on_redo_ocr_end_cb(self, src):
        pass

    def __popup_menu_cb(self, ev_component, event, ui_component, popup_menu):
        # we are only interested in right clicks
        if event.button != 3 or event.type != Gdk.EventType.BUTTON_PRESS:
            return
        popup_menu.popup(None, None, None, None, event.button, event.time)

    def refresh_docs(self, docs, redo_thumbnails=True):
        self.doclist.refresh_docs(docs, redo_thumbnails)

    def refresh_doc_list(self):
        self.doclist.refresh()

    def refresh_boxes(self):
        search = self.search_field.get_text()
        for page in self.page_drawers:
            if hasattr(page, 'reload_boxes'):
                page.show_all_boxes = self.show_all_boxes
                page.reload_boxes(search)

    def update_page_sizes(self):
        (auto, factor) = self.get_zoom_level()
        # apply the computed factor to the widget managing the zoom level
        self.set_zoom_level(factor, auto)

        self.schedulers['main'].cancel_all(
            self.job_factories['page_img_loader']
        )
        self.schedulers['main'].cancel_all(
            self.job_factories['page_boxes_loader']
        )

        for page in self.page_drawers:
            page.set_size_ratio(factor)
            page.relocate()
        if self.doc.docid in self.scan_drawers:
            for drawer in self.scan_drawers[self.doc.docid].values():
                drawer.relocate()

    def set_layout(self, layout, force_refresh=True):
        if self.layout == layout:
            return
        self.layout = layout
        if force_refresh and self.doc is not None:
            self.show_doc(self.doc, force_refresh=True)
        img = {
            'grid': Gtk.Image.new_from_icon_name("view-grid-symbolic",
                                                 Gtk.IconSize.MENU),
            'paged': Gtk.Image.new_from_icon_name("view-paged-symbolic",
                                                  Gtk.IconSize.MENU),
        }[layout]
        self.layouts['settings_button'].set_image(img)

    def __reset_page_drawers(self, doc):
        self.schedulers['main'].cancel_all(
            self.job_factories['page_img_loader']
        )
        self.schedulers['main'].cancel_all(
            self.job_factories['page_boxes_loader']
        )

        self.img['canvas'].remove_all_drawers()
        self.img['canvas'].add_drawer(self.progressbar)
        assert(self.progressbar.canvas)

        factories = {
            'img_processer': self.job_factories['img_processer'],
            'page_img_loader': self.job_factories['page_img_loader'],
            'page_boxes_loader': self.job_factories['page_boxes_loader']
        }
        schedulers = {
            'page_img_loader': self.schedulers['main'],
            'page_boxes_loader': self.schedulers['page_boxes_loader'],
        }

        self.page_drawers = []
        scan_drawers = {}
        if self.doc.docid in self.scan_drawers:
            scan_drawers = dict(self.scan_drawers[self.doc.docid])

        search = self.search_field.get_text()

        previous_drawer = None
        first_scan_drawer = None
        for page in doc.pages:
            if page.page_nb in scan_drawers:
                # scan drawers on existing pages ("redo OCR", etc)
                drawer = scan_drawers.pop(page.page_nb)
                drawer.previous_drawer = previous_drawer
                drawer.relocate()
                if not first_scan_drawer:
                    first_scan_drawer = drawer
            else:
                # normal pages
                drawer = PageDrawer(page, factories, schedulers,
                                    previous_drawer,
                                    show_boxes=(self.layout == 'paged'),
                                    show_border=(self.layout == 'grid'),
                                    show_all_boxes=self.show_all_boxes,
                                    enable_editor=(self.layout == 'paged'),
                                    sentence=search)
                drawer.connect("page-selected", self._on_page_drawer_selected)
                drawer.connect("page-edited", self._on_page_drawer_edited)
                drawer.connect("may-need-resize",
                               self._on_page_drawer_need_resize)
                drawer.connect("page-deleted", self._on_page_drawer_deleted)
                drawer.connect("page-matching-boxes",
                               self._on_page_matching_boxes)
            previous_drawer = drawer
            self.page_drawers.append(drawer)
            self.img['canvas'].add_drawer(drawer)

        for (page_nb, drawer) in scan_drawers.items():
            # remaining scan drawers ("scan new page", etc)
            drawer.previous_drawer = previous_drawer
            drawer.relocate()
            logger.info("Scan/OCR drawer {} : {} - {}".format(
                page_nb, drawer.position, drawer.size
            ))
            self.page_drawers.append(drawer)
            self.img['canvas'].add_drawer(drawer)
            previous_drawer = drawer
            if not first_scan_drawer:
                first_scan_drawer = drawer

        return first_scan_drawer

    def _hide_export_dialog(self):
        if self.export['dialog'] is not None:
            self.global_page_box.remove(self.export['dialog'])
            self.export['dialog'].set_visible(False)
        self.export['dialog'] = None
        self.export['exporter'] = None
        for button in self.actions['open_view_settings'][0]:
            button.set_sensitive(True)

    def set_searchbar_visible(self, visible):
        if self.searchbar.is_visible() == visible:
            return

        if not visible:
            if self.searchbar.get_widget():
                self.global_page_box.remove(self.searchbar.get_widget())

        self.searchbar.set_visible(visible)

        if visible:
            self.global_page_box.add(self.searchbar.get_widget())
            self.global_page_box.reorder_child(self.searchbar.get_widget(), 0)

    def _update_selection_in_doclist(self, doc, force_refresh):
        if self.allow_multiselect:
            if doc.is_new:
                logger.info("Selecting \"New document\" with other documents"
                            " isn't allowed")
                self.doclist.unselect_doc(doc)
                return (False, force_refresh)
            if self.doc is not None and self.doc == doc:
                logger.info("Unselecting {}".format(doc))
                self.doclist.unselect_doc(doc)
                doc = self.doclist.get_closest_selected_doc(doc)
                if not doc:
                    return (False, force_refresh)
            # Make sure the new document is not selected
            self.doclist.unselect_doc(self.doclist.new_doc)
        elif self.doclist.has_multiselect():
            # current selection isn't valid anymore
            force_refresh = True

        if not self.allow_multiselect:
            self.doclist.select_doc(doc, open_doc=False)

        if (self.doc is not None and
                self.doc == doc and
                not force_refresh):
            logger.info("Doc is already shown")
            return (True, force_refresh)

        return (True, force_refresh)

    def _show_pages(self, doc):
        if not self.page or self.page.doc.docid != doc.docid:
            if doc.nb_pages > 0:
                self.page = self.doc.pages[0]
            else:
                self.page = None

        first_scan_drawer = self.__reset_page_drawers(doc)

        # reset zoom level
        self.set_zoom_level(1.0, auto=True)
        self.update_page_sizes()
        self.img['canvas'].recompute_size(upd_scrollbar_values=False)

        if first_scan_drawer:
            # focus on the activity
            self.img['canvas'].get_vadjustment().set_value(
                first_scan_drawer.position[1]
            )
        else:
            self.img['canvas'].get_vadjustment().set_value(0)

        if self.doc.can_edit:
            self.img['canvas'].add_drawer(self.page_drop_handler)
        self.page_drop_handler.set_enabled(self.doc.can_edit)

    def _show_doc_internal(self, doc, force_refresh=False):
        # Make sure we display the same instance of the document than the
        # one in the backend. Not a copy (unless there is no instance in the
        # backend)
        # This is required to workaround some issues regarding caching
        # in the backend
        doc_inst = self.docsearch.get_doc_from_docid(doc.docid, inst=False)
        if doc_inst:
            doc = doc_inst

        # make sure the export dialog didn't screw up
        for button in self.actions['open_view_settings'][0]:
            button.set_sensitive(True)

        self._hide_export_dialog()
        self.searchbar.reset()

        (changed, force_refresh) = self._update_selection_in_doclist(
            doc, force_refresh
        )
        if not changed:
            return

        logger.info("Showing document {}".format(doc))

        gc.collect()

        self.doc = doc
        self.refresh_header_bar()
        self._show_pages(doc)

        is_new = doc.is_new
        can_edit = doc.can_edit

        set_widget_state(self.need_doc_widgets, not is_new)
        set_widget_state(self.need_page_widgets,
                         not is_new and self.layout == 'paged')
        set_widget_state(self.actions['single_scan'][0], can_edit)

        self.doclist.set_selected_doc(self.doc)
        self.doc_properties_panel.set_doc(self.doc)

    def _show_doc_hook(self, doc, force_refresh=False):
        try:
            self._show_doc_internal(doc, force_refresh)
        finally:
            self.set_mouse_cursor("Normal")

    def show_doc(self, doc, force_refresh=False):
        self.set_mouse_cursor("Busy")
        GLib.idle_add(self._show_doc_hook, doc, force_refresh)

    def refresh_header_bar(self):
        # Pages
        page = self.page
        self.__select_page(page)
        self.page_nb['total'].set_text(_("/ %d") % (self.doc.nb_pages))

        # Title
        self.headerbars['right'].set_title(self.doc.name)

    def _show_page_internal(self, page, force_refresh=False):
        if page is None:
            return

        logger.info("Showing page %s" % page)
        self.page = page

        if (page.doc != self.doc or force_refresh):
            self.set_layout('paged', force_refresh=False)
            self._show_doc_internal(page.doc, force_refresh)

        if self.export['dialog']:
            self.hide_export_dialog()

        drawer = None
        for d in self.page_drawers:
            if d.page == page:
                drawer = d
                break

        if drawer is not None:
            self.img['canvas'].get_vadjustment().set_value(
                drawer.position[1] - SimplePageDrawer.MARGIN
            )

        if self.export['exporter'] is not None:
            logger.info("Canceling export")
            self.export['actions']['cancel_export'][1].do()

        set_widget_state(self.need_page_widgets, self.layout == 'paged')
        self.img['canvas'].redraw()

        self.refresh_header_bar()

    def _show_page_hook(self, page, force_refresh=False):
        try:
            self._show_page_internal(page, force_refresh)
        finally:
            self.set_mouse_cursor("Normal")

    def show_page(self, page, force_refresh=False):
        self.set_mouse_cursor("Busy")
        GLib.idle_add(self._show_page_hook, page, force_refresh)

    def _on_img_processing_start(self):
        self.set_mouse_cursor("Busy")

    def _on_img_processing_done(self):
        self.set_mouse_cursor("Normal")

    def _on_page_drawer_selected(self, page_drawer):
        if self.layout == 'paged':
            return
        self.set_layout('paged', force_refresh=False)
        self.show_page(page_drawer.page, force_refresh=True)

    def _on_page_drawer_edited(self, page_drawer, actions):
        img = None
        for action in actions:
            img = action.apply(img)
        page = page_drawer.page
        page.img = img  # will save the new image

        ActionRedoPageOCR(self).do(page)
        self.refresh_docs([page.doc])

    def __on_page_drawer_need_resize(self, page_drawer):
        self.update_page_sizes()
        self.img['canvas'].recompute_size(upd_scrollbar_values=False)
        self.img['canvas'].redraw()

    def _on_page_drawer_need_resize(self, page_drawer):
        GLib.idle_add(self.__on_page_drawer_need_resize, page_drawer)

    def _on_page_drawer_deleted(self, page_drawer):
        ActionDeletePage(self).do(page_drawer.page)

    def _on_page_matching_boxes(self, page_drawer, boxes):
        self.searchbar.update_boxes(page_drawer, boxes)

    def refresh_label_list(self):
        # make sure the correct doc is taken into account
        self.doc_properties_panel.set_doc(self.doc)

    def on_export_preview_start(self):
        visible = self.img['canvas'].visible_size
        spinner = SpinnerAnimation(
            ((visible[0] - SpinnerAnimation.ICON_SIZE) / 2,
             (visible[1] - SpinnerAnimation.ICON_SIZE) / 2)
        )

        self.img['canvas'].add_drawer(spinner)
        self.export['estimated_size'].set_text(_("Computing ..."))

    def on_export_preview_done(self, img_size, drawer):
        self.img['canvas'].remove_all_drawers()
        self.img['canvas'].add_drawer(self.progressbar)
        self.img['canvas'].add_drawer(drawer)

        self.export['estimated_size'].set_text(sizeof_fmt(img_size))

    def __get_img_area_width(self):
        w = self.img['viewport']['widget'].get_allocation().width
        w -= 2 * SimplePageDrawer.MARGIN
        return w

    def __get_img_area_height(self):
        h = self.img['viewport']['widget'].get_allocation().height
        h -= 2 * SimplePageDrawer.MARGIN
        return h

    def get_zoom_level(self):
        auto = self.zoom_level['auto']
        if auto:
            # compute the wanted factor
            factor = 1.0
            for page in self.page_drawers:
                others = [
                    drawer.page for drawer in self.page_drawers
                    if drawer.page
                ]
                factor = min(factor, self.compute_zoom_level(
                    page.max_size, others))
        else:
            factor = self.zoom_level['model'].get_value()
        return (auto, factor)

    def compute_zoom_level(self, img_size, other_pages):
        if self.layout == "grid":
            # see if we could fit all the pages on one line
            total_width = sum([page.size[0] for page in other_pages])
            canvas_width = self.img['canvas'].visible_size[0]
            canvas_width -= len(other_pages) * (2 * SimplePageDrawer.MARGIN)
            if total_width > 0:
                factor = (float(canvas_width) / float(total_width))
            else:
                factor = 1
            expected_width = img_size[0] * factor
            expected_height = img_size[0] * factor
            if (expected_width > BasicPage.DEFAULT_THUMB_WIDTH and
                    expected_height > BasicPage.DEFAULT_THUMB_HEIGHT):
                return factor

            # otherwise, fall back on the default size
            wanted_height = BasicPage.DEFAULT_THUMB_HEIGHT
            return float(wanted_height) / img_size[1]
        else:
            auto = self.zoom_level['auto']
            factor = self.zoom_level['model'].get_value()
            # factor is a postive float if user defined, 0 for full width and
            # -1 for full page
            if not auto:
                return factor
            wanted_width = self.__get_img_area_width()
            width_factor = float(wanted_width) / img_size[0]
            if factor == -1.0:
                wanted_height = self.__get_img_area_height()
                factor = min(width_factor, float(wanted_height) / img_size[1])
                return factor
            else:
                return width_factor

    def refresh_export_preview(self):
        self.img['canvas'].remove_all_drawers()
        self.img['canvas'].add_drawer(self.progressbar)
        self.schedulers['main'].cancel_all(
            self.job_factories['export_previewer']
        )
        job = self.job_factories['export_previewer'].make(
            self.export['exporter'])
        self.schedulers['main'].schedule(job)

    def __on_img_area_resize_cb(self, scrollbar, rectangle):
        if self.export['exporter'] is not None:
            return

        old_size = self.img['scrollbar_size']
        new_size = (rectangle.width, rectangle.height)
        if old_size == new_size:
            return

        logger.info("Image view port resized. (%d, %d) --> (%d, %d)"
                    % (old_size[0], old_size[1], new_size[0], new_size[1]))
        self.img['scrollbar_size'] = new_size

        (auto, factor) = self.get_zoom_level()
        if not auto:
            return

        self.update_page_sizes()
        self.img['canvas'].recompute_size(upd_scrollbar_values=True)
        self.img['canvas'].redraw(checked=True)

    def __on_doc_lines_shown(self, docs):
        job = self.job_factories['doc_thumbnailer'].make(docs)
        self.schedulers['main'].schedule(job)

    def __on_window_resized_cb(self, _, rectangle):
        (w, h) = (rectangle.width, rectangle.height)
        self.__config['main_win_size'].value = (w, h)

    def __on_window_realize_cb(self, _):
        action = 'reindex' if self.workdir_scan_at_start else 'reload'
        self.workdir_scan_at_start = False
        GLib.idle_add(self.actions[action][1].do)

    def __set_zoom_level_on_scroll(self, zoom):
        logger.info("Changing zoom level (scroll): %f"
                    % zoom)
        self.set_zoom_level(zoom, auto=False)
        self.update_page_sizes()
        self.img['canvas'].recompute_size(upd_scrollbar_values=True)
        self.img['canvas'].redraw()

    def __on_scroll_event_cb(self, widget, event):
        ZOOM_INCREMENT = 0.02
        if event.state & Gdk.ModifierType.CONTROL_MASK:
            zoom_model = self.zoom_level['model']
            zoom = zoom_model.get_value()
            if event.direction == Gdk.ScrollDirection.UP:
                zoom += ZOOM_INCREMENT
            elif event.direction == Gdk.ScrollDirection.DOWN:
                zoom -= ZOOM_INCREMENT
            else:
                return False
            GLib.idle_add(self.__set_zoom_level_on_scroll, zoom)
            return True
        # don't know what to do, don't care. Let someone else take care of it
        return False

    def __on_key_press_event_cb(self, widget, event):
        direction = 0
        if event.keyval == Gdk.KEY_Page_Up:
            direction = -1
        elif event.keyval == Gdk.KEY_Page_Down:
            direction = 1

        if direction != 0:
            logger.info("Direction key pressed (page up / page down)")
            if not event.state & Gdk.ModifierType.CONTROL_MASK:
                logger.info("Changing page (key PageUp/PageDown)")
                doc = self.doc
                if not self.page:
                    page_nb = doc.nb_pages - 1
                else:
                    page_nb = self.page.page_nb
                page_nb += direction
                if page_nb >= doc.nb_pages:
                    page_nb = doc.nb_pages - 1
                if page_nb < 0:
                    page_nb = 0
                self.show_page(doc.pages[page_nb])
            else:
                logger.info("Changing document (keys Ctrl+PageUp/PageDown)")
                row = self.doclist.select_doc(
                    doc=self.doc,
                    offset=direction, open_doc=True
                )
                self.doclist.scroll_to(row)
            return True

        # don't know what to do, don't care. Let someone else take care of it
        return False

    def __on_key_release_event_cb(self, widget, event):
        pass

    def get_doc_sorting(self):
        return ("scan_date", sort_documents_by_date)

    def __get_show_all_boxes(self):
        return self.__show_all_boxes_widget.get_active()

    def __set_show_all_boxes(self, value):
        self.__show_all_boxes_widget.set_active(bool(value))

    show_all_boxes = property(__get_show_all_boxes, __set_show_all_boxes)

    def __select_page(self, page):
        self.page = page
        set_widget_state(self.need_page_widgets, self.layout == 'paged')
        if page:
            new_text = "%d" % (page.page_nb + 1)
        else:
            new_text = ""
        current_text = self.page_nb['current'].get_text()
        if new_text.strip() != current_text.strip():
            self.actions['set_current_page'][1].enabled = False
            self.page_nb['current'].set_text(new_text)
            self.actions['set_current_page'][1].enabled = True

    def __on_img_window_moved(self):
        pos = self.img['canvas'].position
        size = self.img['canvas'].visible_size
        pos = (pos[0] + (size[0] / 2),
               pos[1] + (size[1] / 2))
        drawer = self.img['canvas'].get_drawer_at(pos)
        if drawer is None:
            return
        if not hasattr(drawer, 'page'):
            return
        page = drawer.page
        if page is None:
            set_widget_state(self.need_page_widgets, False)
            return
        self.__select_page(page)

    def make_scan_workflow(self):
        return ScanWorkflow(self.__config,
                            self.schedulers['scan'],
                            self.schedulers['ocr'])

    def make_scan_workflow_drawer(self, scan_workflow, single_angle=False,
                                  page=None):
        if single_angle:
            drawer = SingleAngleScanWorkflowDrawer(scan_workflow, page)
        else:
            drawer = MultiAnglesScanWorkflowDrawer(scan_workflow, page)
        # make sure the canvas is set even if we don't display it
        drawer.set_canvas(self.img['canvas'])
        return drawer

    def remove_scan_workflow(self, scan_workflow):
        for (docid, drawers) in self.scan_drawers.items():
            for (page_nb, drawer) in drawers.items():
                if (scan_workflow == drawer or
                        scan_workflow == drawer.scan_workflow):
                    drawers.pop(page_nb)
                    return docid
        raise ValueError("ScanWorkflow not found")

    def add_scan_workflow(self, doc, scan_workflow_drawer, page_nb=-1):
        if doc.docid not in self.scan_drawers:
            self.scan_drawers[doc.docid] = {}
        if page_nb < 0:
            page_nb = doc.nb_pages
            while page_nb in self.scan_drawers[doc.docid]:
                page_nb += 1
        self.scan_drawers[doc.docid][page_nb] = scan_workflow_drawer

        if (self.doc.docid == doc.docid or
                (self.doc.is_new and doc.is_new)):
            self.page = None
            set_widget_state(self.need_page_widgets, False)
            self.show_doc(self.doc, force_refresh=True)

    def add_page(self, docid, img, line_boxes):
        doc = self.docsearch.get_doc_from_docid(docid, inst=False)

        new = False
        if doc is None or doc.nb_pages <= 0 or doc.is_new:
            # new doc
            new = True
            if self.doc.is_new:
                doc = self.doc
            else:
                doc = self.doclist.get_new_doc()

        doc.add_page(img, line_boxes)

        if self.doc.docid == doc.docid:
            self.show_page(self.doc.pages[-1], force_refresh=True)

        if new:
            factory = self.job_factories['label_predictor_on_new_doc']
            job = factory.make(doc)
            job.connect("predicted-labels", lambda predictor, d, predicted:
                        GLib.idle_add(self.__on_predicted_labels, doc,
                                      predicted))
            self.schedulers['main'].schedule(job)
        else:
            self.upd_index({doc}, new=False)

    def __on_predicted_labels(self, doc, predicted_labels):
        for label in self.docsearch.label_list:
            if label in predicted_labels:
                self.docsearch.add_label(doc, label, update_index=False)
        self.upd_index({doc}, new=True)
        self.refresh_label_list()

    def on_page_img_rendered(self, renderer, page_nb, nb_pages):
        if page_nb == nb_pages:
            self.set_progression(None, 0.0, None)
        else:
            self.set_progression(None, float(page_nb) / nb_pages,
                                 _("Examining imported file(s) ..."))

    def on_page_img_rendering_error(self, renderer):
        # the only known problem is when we get MemoryError for some reason
        # after some pages
        # --> for now, just hide the problem hidden under the carpet
        self.set_progression(None, 0.0, None)

    def upd_index(self, docs, new=False):
        new_docs = set()
        upd_docs = set()
        del_docs = set()

        for doc in docs:
            if not new and doc.is_new:
                # assume deleted
                del_docs.add(doc)
            elif new:
                new_docs.add(doc)
            else:
                upd_docs.add(doc)

        self.refresh_docs({doc})
        job = self.job_factories['index_updater'].make(
            self.docsearch, new_docs=new_docs, upd_docs=upd_docs,
            del_docs=del_docs, optimize=False, reload_list=False)
        self.schedulers['index'].schedule(job)

    def hide_export_dialog(self):
        # force refresh of the current page
        self._hide_export_dialog()
        if self.page is not None:
            self.show_page(self.page, force_refresh=True)

    def on_export_start(self):
        self.set_mouse_cursor("Busy")
        self.set_progression(None, 0.0, _("Exporting ..."))

    def on_export_progress(self, current, total):
        self.set_progression(None, current / total, _("Exporting ..."))

    def on_export_done(self, exporter):
        self.set_mouse_cursor("Normal")
        self.set_progression(None, 0.0, None)
        show_msg(
            parent=self.window,
            title=_("Export finished"),
            msg=_("Export of {} as {} finished").format(
                str(exporter.obj), str(exporter.export_format)
            ),
            notify_type="document-save"
        )

    def on_export_error(self, exporter, error):
        self.set_mouse_cursor("Normal")
        self.set_progression(None, 0.0, None)
        msg = _("Export failed: {}").format(str(error))
        flags = (Gtk.DialogFlags.MODAL | Gtk.DialogFlags.DESTROY_WITH_PARENT)
        dialog = Gtk.MessageDialog(transient_for=self.window,
                                   flags=flags,
                                   message_type=Gtk.MessageType.ERROR,
                                   buttons=Gtk.ButtonsType.OK,
                                   text=msg)
        dialog.connect("response", lambda dialog, response:
                       GLib.idle_add(dialog.destroy))
        dialog.show_all()<|MERGE_RESOLUTION|>--- conflicted
+++ resolved
@@ -23,7 +23,6 @@
 
 import gettext
 
-<<<<<<< HEAD
 from gi.repository import Gdk
 from gi.repository import GdkPixbuf
 from gi.repository import GLib
@@ -58,7 +57,6 @@
 from ..util import load_image
 from ..util import load_uifile
 from ..util import preload_file
-from ..util import renderer
 from ..util import sizeof_fmt
 from ..util.actions import SimpleAction
 from ..util.canvas import Canvas
@@ -83,71 +81,6 @@
 from paperwork_backend.docsearch import DummyDocSearch
 from paperwork_backend.labels import Label
 from paperwork_backend.pdf.doc import ExternalPdfDoc
-=======
-import gi
-
-gi.require_version('Gtk', '3.0')
-gi.require_version('Notify', '0.7')
-
-from gi.repository import Gdk  # noqa: E402
-from gi.repository import GdkPixbuf  # noqa: E402
-from gi.repository import GLib  # noqa: E402
-from gi.repository import Gio  # noqa: E402
-from gi.repository import GObject  # noqa: E402
-from gi.repository import Gtk  # noqa: E402
-from gi.repository import Notify  # noqa: E402
-import pillowfight  # noqa: E402
-
-from paperwork_backend import docexport  # noqa: E402
-from paperwork_backend import docimport  # noqa: E402
-from paperwork_backend import fs  # noqa: E402
-from paperwork_backend.common.page import BasicPage  # noqa: E402
-from paperwork_backend.common.page import DummyPage  # noqa: E402
-from paperwork_backend.docsearch import DocSearch  # noqa: E402
-from paperwork_backend.docsearch import DummyDocSearch  # noqa: E402
-from paperwork_backend.labels import Label  # noqa: E402
-from paperwork_backend.pdf.doc import ExternalPdfDoc  # noqa: E402
-from ..aboutdialog import AboutDialog  # noqa: E402
-from ..import beacon  # noqa: E402
-from ..diag import DiagDialog  # noqa: E402
-from ..mainwindow.docs import DocList  # noqa: E402
-from ..mainwindow.docs import DocPropertiesPanel  # noqa: E402
-from ..mainwindow.docs import sort_documents_by_date  # noqa: E402
-from ..mainwindow.pages import PageDrawer  # noqa: E402
-from ..mainwindow.pages import PageDropHandler  # noqa: E402
-from ..mainwindow.pages import JobFactoryImgProcesser  # noqa: E402
-from ..mainwindow.pages import JobFactoryPageBoxesLoader  # noqa: E402
-from ..mainwindow.pages import JobFactoryPageImgLoader  # noqa: E402
-from ..mainwindow.pages import SimplePageDrawer  # noqa: E402
-from ..mainwindow.scan import ScanWorkflow  # noqa: E402
-from ..mainwindow.scan import MultiAnglesScanWorkflowDrawer  # noqa: E402
-from ..mainwindow.scan import SingleAngleScanWorkflowDrawer  # noqa: E402
-from ..multiscan import MultiscanDialog  # noqa: E402
-from ..searchdialog import SearchDialog  # noqa: E402
-from ..settingswindow import SettingsWindow  # noqa: E402
-from ..util import connect_actions  # noqa: E402
-from ..util import get_documentation  # noqa: E402
-from ..util import launch_dbus_filebrowser  # noqa: E402
-from ..util import load_cssfile  # noqa: E402
-from ..util import load_image  # noqa: E402
-from ..util import load_uifile  # noqa: E402
-from ..util import preload_file  # noqa: E402
-from ..util import sizeof_fmt  # noqa: E402
-from ..util.actions import SimpleAction  # noqa: E402
-from ..util.config import get_scanner  # noqa: E402
-from ..util.dialog import ask_confirmation  # noqa: E402
-from ..util.dialog import popup_no_scanner_found  # noqa: E402
-from ..util.dialog import show_msg  # noqa: E402
-from ..util.canvas import Canvas  # noqa: E402
-from ..util.canvas.animations import SpinnerAnimation  # noqa: E402
-from ..util.canvas.drawers import Centerer  # noqa: E402
-from ..util.canvas.drawers import PillowImageDrawer  # noqa: E402
-from ..util.canvas.drawers import ProgressBarDrawer  # noqa: E402
-from ..util.canvas.drawers import TextDrawer  # noqa: E402
-from ..util.jobs import Job  # noqa: E402
-from ..util.jobs import JobFactory  # noqa: E402
-from ..util.jobs import JobScheduler  # noqa: E402
->>>>>>> 003690e0
 
 
 _ = gettext.gettext
@@ -2847,11 +2780,7 @@
                     widget_tree.get_object("box_headerbar_left"), 0,
                     widget_tree.get_object(
                         "box_left_headerbar_loading_revealer"
-<<<<<<< HEAD
                     ),
-=======
-                    )
->>>>>>> 003690e0
                 ),
             ],
             'doc_list': [
@@ -2863,11 +2792,7 @@
                     widget_tree.get_object("box_headerbar_left"), 1,
                     widget_tree.get_object(
                         "box_headerbar_left_doclist_revealer"
-<<<<<<< HEAD
                     ),
-=======
-                    )
->>>>>>> 003690e0
                 ),
             ],
             'doc_properties': [
@@ -2879,11 +2804,7 @@
                     widget_tree.get_object("box_headerbar_left"), 2,
                     widget_tree.get_object(
                         "box_headerbar_left_docproperties_revealer"
-<<<<<<< HEAD
                     ),
-=======
-                    )
->>>>>>> 003690e0
                 ),
             ],
         }
