--- conflicted
+++ resolved
@@ -120,10 +120,6 @@
 
 set +e
 echo "Cleaning up the mess ..."
-<<<<<<< HEAD
 sleep 5
- rm -rf "${TMP_DIR}"
-=======
 rm -rf "${TMP_DIR}"
->>>>>>> b4ab3242
 echo "All done !"