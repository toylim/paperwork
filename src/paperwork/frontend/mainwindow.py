#    Paperwork - Using OCR to grep dead trees the easy way
#    Copyright (C) 2012  Jerome Flesch
#    Copyright (C) 2012  Sebastien Maccagnoni-Munch
#
#    Paperwork is free software: you can redistribute it and/or modify
#    it under the terms of the GNU General Public License as published by
#    the Free Software Foundation, either version 3 of the License, or
#    (at your option) any later version.
#
#    Paperwork is distributed in the hope that it will be useful,
#    but WITHOUT ANY WARRANTY; without even the implied warranty of
#    MERCHANTABILITY or FITNESS FOR A PARTICULAR PURPOSE.  See the
#    GNU General Public License for more details.
#
#    You should have received a copy of the GNU General Public License
#    along with Paperwork.  If not, see <http://www.gnu.org/licenses/>.

from copy import copy
import os
import sys
import threading
import time

import Image
import ImageColor
import gtk
import gettext
import gobject

import pyinsane.rawapi

from paperwork.frontend.aboutdialog import AboutDialog
from paperwork.frontend.actions import SimpleAction
from paperwork.frontend.multiscan import MultiscanDialog
from paperwork.frontend.settingswindow import SettingsWindow
from paperwork.frontend.workers import Worker
from paperwork.frontend.workers import WorkerProgressUpdater
from paperwork.backend import docimport
from paperwork.backend.docsearch import DocSearch
from paperwork.backend.docsearch import DummyDocSearch
from paperwork.backend.img.doc import ImgDoc
from paperwork.backend.img.page import ImgPage
from paperwork.backend.labels import LabelEditor
from paperwork.util import add_img_border
from paperwork.util import ask_confirmation
from paperwork.util import image2pixbuf
from paperwork.util import load_uifile
from paperwork.util import popup_no_scanner_found
from paperwork.util import sizeof_fmt

_ = gettext.gettext


def check_workdir(config):
    """
    Check that the current work dir (see config.PaperworkConfig) exists. If
    not, open the settings dialog.
    """
    try:
        os.stat(config.workdir)
        return
    except OSError, exc:
        print ("Unable to stat dir '%s': %s --> mkdir"
               % (config.workdir, exc))

    os.mkdir(config.workdir, 0755)


def check_scanner(main_win, config):
    if config.scanner_devid != None:
        return True
    main_win.actions['open_settings'][1].do()
    return False


class WorkerDocIndexer(Worker):
    """
    Reindex all the documents
    """

    __gsignals__ = {
        'indexation-start' : (gobject.SIGNAL_RUN_LAST, gobject.TYPE_NONE, ()),
        'indexation-progression' : (gobject.SIGNAL_RUN_LAST, gobject.TYPE_NONE,
                                    (gobject.TYPE_FLOAT, gobject.TYPE_STRING)),
        'indexation-end' : (gobject.SIGNAL_RUN_LAST, gobject.TYPE_NONE, ()),
    }

    can_interrupt = True

    def __init__(self, main_window, config):
        Worker.__init__(self, "Document reindexation")
        self.__main_win = main_window
        self.__config = config

    def __progress_cb(self, progression, total, step, doc=None):
        """
        Update the main progress bar
        """
        txt = None
        if step == DocSearch.INDEX_STEP_READING:
            txt = _('Reading ...')
        elif step == DocSearch.INDEX_STEP_SORTING:
            txt = _('Sorting ...')
        else:
            assert()  # unknown progression type
            txt = ""
        if doc != None:
            txt += (" (%s)" % (doc.name))
        self.emit('indexation-progression', float(progression) / total, txt)
        if not self.can_run:
            raise StopIteration()

    def do(self):
        self.emit('indexation-start')
        try:
            docsearch = DocSearch(self.__config.workdir, self.__progress_cb)
            self.__main_win.docsearch = docsearch
        except StopIteration:
            print "Indexation interrupted"
        self.emit('indexation-end')

gobject.type_register(WorkerDocIndexer)


class WorkerPageThumbnailer(Worker):
    """
    Generate page thumbnails
    """

    __gsignals__ = {
        'page-thumbnailing-start' :
            (gobject.SIGNAL_RUN_LAST, gobject.TYPE_NONE, ()),
        'page-thumbnailing-page-done':
            (gobject.SIGNAL_RUN_LAST, gobject.TYPE_NONE,
             (gobject.TYPE_INT, gobject.TYPE_PYOBJECT)),
        'page-thumbnailing-end' :
            (gobject.SIGNAL_RUN_LAST, gobject.TYPE_NONE, ()),
    }

    can_interrupt = True

    def __init__(self, main_window):
        Worker.__init__(self, "Page thumbnailing")
        self.__main_win = main_window

    def do(self):
        self.emit('page-thumbnailing-start')
        for page_idx in range(0, self.__main_win.doc.nb_pages):
            page = self.__main_win.doc.pages[page_idx]
            img = page.get_thumbnail(150)
            img = add_img_border(img)
            pixbuf = image2pixbuf(img)
            if not self.can_run:
                self.emit('page-thumbnailing-end')
                return
            self.emit('page-thumbnailing-page-done', page_idx, pixbuf)
        self.emit('page-thumbnailing-end')


gobject.type_register(WorkerPageThumbnailer)


class WorkerDocThumbnailer(Worker):
    """
    Generate doc list thumbnails
    """

    __gsignals__ = {
        'doc-thumbnailing-start' :
            (gobject.SIGNAL_RUN_LAST, gobject.TYPE_NONE, ()),
        'doc-thumbnailing-doc-done':
            (gobject.SIGNAL_RUN_LAST, gobject.TYPE_NONE,
             (gobject.TYPE_INT, gobject.TYPE_PYOBJECT)),
        'doc-thumbnailing-end' :
            (gobject.SIGNAL_RUN_LAST, gobject.TYPE_NONE, ()),
    }

    can_interrupt = True

    def __init__(self, main_window):
        Worker.__init__(self, "Doc thumbnailing")
        self.__main_win = main_window

    def do(self):
        self.emit('doc-thumbnailing-start')
        doclist = self.__main_win.lists['matches']['doclist']
        for doc_idx in range(0, len(doclist)):
            doc = doclist[doc_idx]
            if doc.nb_pages <= 0:
                continue
            img = doc.pages[0].get_thumbnail(150)
            img = add_img_border(img)
            pixbuf = image2pixbuf(img)
            if not self.can_run:
                self.emit('doc-thumbnailing-end')
                return
            self.emit('doc-thumbnailing-doc-done', doc_idx, pixbuf)
        self.emit('doc-thumbnailing-end')


gobject.type_register(WorkerDocThumbnailer)


class WorkerImgBuilder(Worker):
    """
    Resize and paint on the page
    """
    __gsignals__ = {
        'img-building-start' :
            (gobject.SIGNAL_RUN_LAST, gobject.TYPE_NONE, ()),
        'img-building-result-pixbuf' :
            (gobject.SIGNAL_RUN_LAST, gobject.TYPE_NONE,
             (gobject.TYPE_FLOAT, gobject.TYPE_INT, gobject.TYPE_PYOBJECT, )),
        'img-building-result-stock' :
            (gobject.SIGNAL_RUN_LAST, gobject.TYPE_NONE,
             (gobject.TYPE_STRING, )),
    }

    # even if it's not true, this process is not really long, so it doesn't
    # really matter
    can_interrupt = True

    def __init__(self, main_window):
        Worker.__init__(self, "Building page image")
        self.__main_win = main_window

    def do(self):
        self.emit('img-building-start')

        if self.__main_win.page == None:
            self.emit('img-building-result-stock', gtk.STOCK_MISSING_IMAGE)
            return

        time.sleep(0.25) # to keep the GUI smooth
        if not self.can_run:
            self.emit('img-building-result-stock', gtk.STOCK_DIALOG_ERROR)
            return

        try:
            img = self.__main_win.page.img

            pixbuf = image2pixbuf(img)
            original_width = pixbuf.get_width()

            factor = self.__main_win.get_zoom_factor(original_width)
            print "Zoom: %f" % (factor)

            wanted_width = int(factor * pixbuf.get_width())
            wanted_height = int(factor * pixbuf.get_height())
            pixbuf = pixbuf.scale_simple(wanted_width, wanted_height,
                                         gtk.gdk.INTERP_BILINEAR)

            self.emit('img-building-result-pixbuf', factor, original_width, pixbuf)
        except Exception, exc:
            self.emit('img-building-result-stock', gtk.STOCK_DIALOG_ERROR)
            raise exc


gobject.type_register(WorkerImgBuilder)


class WorkerLabelUpdater(Worker):
    """
    Resize and paint on the page
    """
    __gsignals__ = {
        'label-updating-start' :
            (gobject.SIGNAL_RUN_LAST, gobject.TYPE_NONE, ()),
        'label-updating-doc-updated' :
            (gobject.SIGNAL_RUN_LAST, gobject.TYPE_NONE,
             (gobject.TYPE_FLOAT, gobject.TYPE_STRING)),
        'label-updating-end' : (gobject.SIGNAL_RUN_LAST, gobject.TYPE_NONE, ()),
    }

    can_interrupt = False

    def __init__(self, main_window):
        Worker.__init__(self, "Updating label")
        self.__main_win = main_window

    def __progress_cb(self, progression, total, step, doc):
        self.emit('label-updating-doc-updated', float(progression) / total,
                  doc.name)

    def do(self, old_label, new_label):
        self.emit('label-updating-start')
        try:
            self.__main_win.docsearch.update_label(old_label, new_label,
                                                   self.__progress_cb)
        finally:
            self.emit('label-updating-end')


gobject.type_register(WorkerLabelUpdater)


class WorkerLabelDeleter(Worker):
    """
    Resize and paint on the page
    """
    __gsignals__ = {
        'label-deletion-start' :
            (gobject.SIGNAL_RUN_LAST, gobject.TYPE_NONE, ()),
        'label-deletion-doc-updated' :
            (gobject.SIGNAL_RUN_LAST, gobject.TYPE_NONE,
             (gobject.TYPE_FLOAT, gobject.TYPE_STRING)),
        'label-deletion-end' : (gobject.SIGNAL_RUN_LAST, gobject.TYPE_NONE, ()),
    }

    can_interrupt = False

    def __init__(self, main_window):
        Worker.__init__(self, "Removing label")
        self.__main_win = main_window

    def __progress_cb(self, progression, total, step, doc):
        self.emit('label-deletion-doc-updated', float(progression) / total,
                  doc.name)

    def do(self, label):
        self.emit('label-deletion-start')
        try:
            self.__main_win.docsearch.destroy_label(label, self.__progress_cb)
        finally:
            self.emit('label-deletion-end')


gobject.type_register(WorkerLabelDeleter)


class WorkerOCRRedoer(Worker):
    """
    Resize and paint on the page
    """
    __gsignals__ = {
        'redo-ocr-start' :
            (gobject.SIGNAL_RUN_LAST, gobject.TYPE_NONE, ()),
        'redo-ocr-doc-updated' :
            (gobject.SIGNAL_RUN_LAST, gobject.TYPE_NONE,
             (gobject.TYPE_FLOAT, gobject.TYPE_STRING)),
        'redo-ocr-end' : (gobject.SIGNAL_RUN_LAST, gobject.TYPE_NONE, ()),
    }

    can_interrupt = False

    def __init__(self, main_window, config):
        Worker.__init__(self, "Redoing OCR")
        self.__main_win = main_window
        self.__config = config

    def __progress_cb(self, progression, total, step, doc):
        self.emit('redo-ocr-doc-updated', float(progression) / total,
                  doc.name)

    def do(self, doc_target):
        self.emit('redo-ocr-start')
        try:
            doc_target.redo_ocr(self.__config.ocrlang, self.__progress_cb)
        finally:
            self.emit('redo-ocr-end')


gobject.type_register(WorkerOCRRedoer)


class WorkerSingleScan(Worker):
    __gsignals__ = {
        'single-scan-start' : (gobject.SIGNAL_RUN_LAST, gobject.TYPE_NONE, ()),
        'single-scan-ocr' : (gobject.SIGNAL_RUN_LAST, gobject.TYPE_NONE, ()),
        'single-scan-done' : (gobject.SIGNAL_RUN_LAST, gobject.TYPE_NONE,
                              (gobject.TYPE_PYOBJECT,) # ImgPage
                             ),
    }

    can_interrupt = True

    def __init__(self, main_window, config):
        Worker.__init__(self, "Scanning page")
        self.__main_win = main_window
        self.__config = config
        self.__ocr_running = False

    def __scan_progress_cb(self, progression, total, step, doc=None):
        if not self.can_run:
            raise Exception("Interrupted by the user")
        if (step == ImgPage.SCAN_STEP_OCR) and (not self.__ocr_running):
            self.emit('single-scan-ocr')
            self.__ocr_running = True

    def do(self, doc):
        self.emit('single-scan-start')

        self.__ocr_running = False
        try:
            scanner = self.__config.get_scanner_inst()
            try:
                scanner.options['source'].value = "Auto"
            except pyinsane.rawapi.SaneException, exc:
                print ("Warning: Unable to set scanner source to 'Auto': %s" %
                       (str(exc)))
            scan_src = scanner.scan(multiple=False)
        except pyinsane.rawapi.SaneException, exc:
            print "No scanner found !"
            gobject.idle_add(popup_no_scanner_found, self.__main_win.window)
            self.emit('single-scan-done', None)
            raise
        doc.scan_single_page(scan_src, scanner.options['resolution'].value,
                             self.__config.scanner_calibration,
                             self.__config.ocrlang,
                             self.__scan_progress_cb)
        page = doc.pages[doc.nb_pages - 1]
        self.__main_win.docsearch.index_page(page)

        self.emit('single-scan-done', page)


gobject.type_register(WorkerSingleScan)


class WorkerImporter(Worker):
    __gsignals__ = {
        'import-start' : (gobject.SIGNAL_RUN_LAST, gobject.TYPE_NONE, ()),
        'import-done' : (gobject.SIGNAL_RUN_LAST, gobject.TYPE_NONE,
                         (gobject.TYPE_PYOBJECT,  # Doc
                          gobject.TYPE_PYOBJECT),  # Page
                        ),
    }

    can_interrupt = True

    def __init__(self, main_window, config):
        Worker.__init__(self, "Importing file")
        self.__main_win = main_window
        self.__config = config

    def do(self, importer, file_uri):
        self.emit('import-start')
        (doc, page) = importer.import_doc(file_uri, self.__config,
                                  self.__main_win.docsearch,
                                  self.__main_win.doc)
        self.emit('import-done', doc, page)


gobject.type_register(WorkerImporter)


class WorkerExportPreviewer(Worker):
    __gsignals__ = {
        'export-preview-start' : (gobject.SIGNAL_RUN_LAST, gobject.TYPE_NONE,
                                 ()),
        'export-preview-done' : (gobject.SIGNAL_RUN_LAST, gobject.TYPE_NONE,
                                 (gobject.TYPE_INT, gobject.TYPE_PYOBJECT,)),
    }

    can_interrupt = True

    def __init__(self, main_window):
        Worker.__init__(self, "Export previewer")
        self.__main_win = main_window

    def do(self):
        for i in range(0, 7):
            time.sleep(0.1)
            if not self.can_run:
                return
        self.emit('export-preview-start')
        size = self.__main_win.export['exporter'].estimate_size()
        img = self.__main_win.export['exporter'].get_img()
        pixbuf = image2pixbuf(img)
        self.emit('export-preview-done', size, pixbuf)


gobject.type_register(WorkerExportPreviewer)


class ActionNewDocument(SimpleAction):
    """
    Starts a new document.
    """
    def __init__(self, main_window, config):
        SimpleAction.__init__(self, "New document")
        self.__main_win = main_window
        self.__config = config

    def do(self):
        SimpleAction.do(self)
        self.__main_win.workers['page_thumbnailer'].stop()
        self.__main_win.workers['doc_thumbnailer'].stop()
        self.__main_win.workers['img_builder'].stop()
        doc = ImgDoc(self.__config.workdir)
        self.__main_win.doc = doc
        for widget in self.__main_win.need_doc_widgets:
            widget.set_sensitive(False)
        for widget in self.__main_win.doc_edit_widgets:
            widget.set_sensitive(doc.can_edit)
        for widget in self.__main_win.need_page_widgets:
            widget.set_sensitive(False)
        self.__main_win.page = None
        self.__main_win.refresh_page_list()
        self.__main_win.refresh_label_list()
        self.__main_win.refresh_doc_list()
        self.__main_win.workers['img_builder'].start()
        self.__main_win.workers['doc_thumbnailer'].start()


class ActionOpenSelectedDocument(SimpleAction):
    """
    Starts a new document.
    """
    def __init__(self, main_window):
        SimpleAction.__init__(self, "Open selected document")
        self.__main_win = main_window

    def do(self):
        SimpleAction.do(self)

        selection_path = \
                self.__main_win.lists['matches']['gui'].get_selected_items()
        if len(selection_path) <= 0:
            print "No document selected. Can't open"
            return
        doc_idx = selection_path[0][0]
        doc = self.__main_win.lists['matches']['model'][doc_idx][1]

        print "Showing doc %s" % doc
        self.__main_win.show_doc(doc)


class ActionStartSimpleWorker(SimpleAction):
    """
    Start a threaded job
    """
    def __init__(self, worker):
        SimpleAction.__init__(self, str(worker))
        self.__worker = worker

    def do(self):
        SimpleAction.do(self)
        self.__worker.start()


class ActionStartSearch(SimpleAction):
    """
    Let the user type keywords to do a document search
    """
    def __init__(self, main_window):
        SimpleAction.__init__(self, "Focus on search field")
        self.__main_win = main_window

    def do(self):
        self.__main_win.search_field.grab_focus()


class ActionUpdateSearchResults(SimpleAction):
    """
    Update search results
    """
    def __init__(self, main_window):
        SimpleAction.__init__(self, "Update search results")
        self.__main_win = main_window

    def do(self):
        SimpleAction.do(self)
        self.__main_win.workers['doc_thumbnailer'].stop()
        self.__main_win.refresh_doc_list()
        self.__main_win.refresh_highlighted_words()
        self.__main_win.workers['doc_thumbnailer'].start()

    def on_icon_press_cb(self, entry, iconpos=gtk.ENTRY_ICON_SECONDARY, event=None):
        if iconpos == gtk.ENTRY_ICON_PRIMARY:
            entry.grab_focus()
        else:
            entry.set_text("")


class ActionPageSelected(SimpleAction):
    def __init__(self, main_window):
        SimpleAction.__init__(self,
                "Show a page (selected from the page thumbnail list)")
        self.__main_win = main_window

    def do(self):
        SimpleAction.do(self)
        selection_path = self.__main_win.lists['pages']['gui'].get_selected_items()
        if len(selection_path) <= 0:
            return None
        # TODO(Jflesch): We should get the page number from the list content,
        # not from the position of the element in the list
        page_idx = selection_path[0][0]
        page = self.__main_win.doc.pages[page_idx]
        self.__main_win.show_page(page)


class ActionMovePageIndex(SimpleAction):
    def __init__(self, main_window, relative=True, value=0):
        if relative:
            txt = "previous"
            if value > 0:
                txt = "next"
        else:
            if value < 0:
                txt = "last"
            else:
                txt = "page %d" % (value)
        SimpleAction.__init__(self, ("Show the %s page" % (txt)))
        self.relative = relative
        self.value = value
        self.__main_win = main_window

    def do(self):
        SimpleAction.do(self)
        page_idx = self.__main_win.page.page_nb
        if self.relative:
            page_idx += self.value
        elif self.value < 0:
            page_idx = self.__main_win.doc.nb_pages - 1
        else:
            page_idx = self.value
        if page_idx < 0 or page_idx >= self.__main_win.doc.nb_pages:
            return
        page = self.__main_win.doc.pages[page_idx]
        self.__main_win.show_page(page)


class ActionOpenPageNb(SimpleAction):
    def __init__(self, main_window):
        SimpleAction.__init__(self, "Show a page (selected on its number)")
        self.__main_win = main_window

    def entry_changed(self, entry):
        pass

    def do(self):
        SimpleAction.do(self)
        page_nb = self.__main_win.indicators['current_page'].get_text()
        page_nb = int(page_nb) - 1
        if page_nb < 0 or page_nb > self.__main_win.doc.nb_pages:
            return
        page = self.__main_win.doc.pages[page_nb]
        self.__main_win.show_page(page)


class ActionRebuildPage(SimpleAction):
    def __init__(self, main_window):
        SimpleAction.__init__(self, "Refresh current page")
        self.__main_win = main_window

    def do(self):
        SimpleAction.do(self)
        self.__main_win.workers['img_builder'].stop()
        self.__main_win.workers['img_builder'].start()


class ActionLabelSelected(SimpleAction):
    def __init__(self, main_window):
        SimpleAction.__init__(self, "Label selected")
        self.__main_win = main_window

    def do(self):
        SimpleAction.do(self)
        for widget in self.__main_win.need_label_widgets:
            widget.set_sensitive(True)


class ActionToggleLabel(object):
    def __init__(self, main_window):
        self.__main_win = main_window

    def toggle_cb(self, renderer, objpath):
        self.__main_win.workers['doc_thumbnailer'].stop()
        label = self.__main_win.lists['labels']['model'][objpath][2]
        if not label in self.__main_win.doc.labels:
            print ("Action: Adding label '%s' on document '%s'"
                   % (str(label), str(self.__main_win.doc)))
            self.__main_win.doc.add_label(label)
        else:
            print ("Action: Removing label '%s' on document '%s'"
                   % (str(label), str(self.__main_win.doc)))
            self.__main_win.doc.remove_label(label)
        self.__main_win.refresh_label_list()
        self.__main_win.refresh_doc_list()
        self.__main_win.workers['doc_thumbnailer'].start()
        # TODO(Jflesch): Update keyword index

    def connect(self, cellrenderers):
        for cellrenderer in cellrenderers:
            cellrenderer.connect('toggled', self.toggle_cb)


class ActionCreateLabel(SimpleAction):
    def __init__(self, main_window):
        SimpleAction.__init__(self, "Creating label")
        self.__main_win = main_window

    def do(self):
        SimpleAction.do(self)
        self.__main_win.workers['doc_thumbnailer'].stop()
        labeleditor = LabelEditor()
        if labeleditor.edit(self.__main_win.window):
            print "Adding label %s to doc %s" % (str(labeleditor.label),
                                                 str(self.__main_win.doc))
            self.__main_win.doc.add_label(labeleditor.label)
            self.__main_win.docsearch.add_label(labeleditor.label,
                                                self.__main_win.doc)
        self.__main_win.refresh_label_list()
        self.__main_win.refresh_doc_list()
        self.__main_win.workers['doc_thumbnailer'].start()


class ActionEditLabel(SimpleAction):
    def __init__(self, main_window):
        SimpleAction.__init__(self, "Editing label")
        self.__main_win = main_window

    def do(self):
        if self.__main_win.workers['label_updater'].is_running:
            return

        SimpleAction.do(self)

        selection_path = self.__main_win.lists['labels']['model'] \
                .get_selection().get_selected()
        if selection_path[1] == None:
            print "No label selected"
            return True
        label = selection_path[0].get_value(selection_path[1], 2)

        new_label = copy(label)
        editor = LabelEditor(new_label)
        if not editor.edit(self.__main_win.window):
            print "Label edition cancelled"
            return
        print "Label edited. Applying changes"
        if self.__main_win.workers['label_updater'].is_running:
            return
        self.__main_win.workers['label_updater'].start(old_label=label,
                                                       new_label=new_label)


class ActionDeleteLabel(SimpleAction):
    def __init__(self, main_window):
        SimpleAction.__init__(self, "Deleting label")
        self.__main_win = main_window

    def do(self):
        if self.__main_win.workers['label_deleter'].is_running:
            return

        SimpleAction.do(self)

        if not ask_confirmation(self.__main_win.window):
            return

        selection_path = self.__main_win.lists['labels']['gui'] \
                .get_selection().get_selected()
        if selection_path[1] == None:
            print "No label selected"
            return True
        label = selection_path[0].get_value(selection_path[1], 2)

        if self.__main_win.workers['label_deleter'].is_running:
            return
        self.__main_win.workers['label_deleter'].start(label=label)


class ActionOpenDocDir(SimpleAction):
    def __init__(self, main_window):
        SimpleAction.__init__(self, "Open doc dir")
        self.__main_win = main_window

    def do(self):
        SimpleAction.do(self)
        os.system('xdg-open "%s"' % (self.__main_win.doc.path))


class ActionPrintDoc(SimpleAction):
    def __init__(self, main_window):
        SimpleAction.__init__(self, "Open print dialog")
        self.__main_win = main_window

    def do(self):
        SimpleAction.do(self)

        print_settings = gtk.PrintSettings()
        # By default, print context are using 72 dpi, but print_draw_page
        # will change it to 300 dpi --> we have to tell PrintOperation to scale
        print_settings.set_scale(100.0 * (72.0 / ImgPage.PRINT_RESOLUTION))

        print_op = gtk.PrintOperation()
        print_op.set_print_settings(print_settings)
        print_op.set_n_pages(self.__main_win.doc.nb_pages)
        print_op.set_current_page(self.__main_win.page.page_nb)
        print_op.set_use_full_page(True)
        print_op.set_job_name(str(self.__main_win.doc))
        print_op.set_export_filename(str(self.__main_win.doc) + ".pdf")
        print_op.set_allow_async(True)
        print_op.connect("draw-page", self.__main_win.doc.print_page_cb)
        print_op.run(gtk.PRINT_OPERATION_ACTION_PRINT_DIALOG,
                     self.__main_win.window)


class ActionOpenSettings(SimpleAction):
    def __init__(self, main_window, config):
        SimpleAction.__init__(self, "Open settings dialog")
        self.__main_win = main_window
        self.__config = config

    def do(self):
        SimpleAction.do(self)
        sw = SettingsWindow(self.__main_win.window, self.__config)
        sw.connect("need-reindex", self.__reindex_cb)

    def __reindex_cb(self, settings_window):
        self.__main_win.workers['reindex'].start()


class ActionSingleScan(SimpleAction):
    def __init__(self, main_window, config):
        SimpleAction.__init__(self, "Scan a single page")
        self.__main_win = main_window
        self.__config = config

    def do(self):
        SimpleAction.do(self)
        check_workdir(self.__config)
        if not check_scanner(self.__main_win, self.__config):
            return
        self.__main_win.workers['single_scan'].start(
                doc=self.__main_win.doc)


class ActionMultiScan(SimpleAction):
    def __init__(self, main_window, config):
        SimpleAction.__init__(self, "Scan multiples pages")
        self.__main_win = main_window
        self.__config = config

    def do(self):
        SimpleAction.do(self)
        check_workdir(self.__config)
        if not check_scanner(self.__main_win, self.__config):
            return
        ms = MultiscanDialog(self.__main_win, self.__config)
        ms.connect("need-doclist-refresh", self.__doclist_refresh)

    def __doclist_refresh(self, multiscan_window):
        self.__main_win.workers['doc_thumbnailer'].stop()
        self.__main_win.refresh_doc_list()
        self.__main_win.workers['doc_thumbnailer'].start()


class ActionImport(SimpleAction):
    def __init__(self, main_window, config):
        SimpleAction.__init__(self, "Import file(s)")
        self.__main_win = main_window
        self.__config = config

    def __select_file(self):
        widget_tree = load_uifile("import.glade")
        dialog = widget_tree.get_object("filechooserdialog")
        dialog.set_local_only(False)
        dialog.set_select_multiple(False)

        response = dialog.run()
        if response != 0:
            print "Import: Canceled by user"
            dialog.destroy()
            return None
        file_uri = dialog.get_uri()
        dialog.destroy()
        print "Import: %s" % file_uri
        return file_uri

    def __select_importer(self, importers):
        widget_tree = load_uifile("import_select.glade")
        combobox = widget_tree.get_object("comboboxImportAction")
        importer_list = widget_tree.get_object("liststoreImportAction")
        dialog = widget_tree.get_object("dialogImportSelect")

        importer_list.clear()
        for importer in importers:
            importer_list.append([str(importer), importer])

        response = dialog.run()
        if not response:
            raise Exception("Import cancelled by user")

        active_idx = combobox.get_active()
        return import_list[active_idx][1]

    def do(self):
        SimpleAction.do(self)

        check_workdir(self.__config)

        file_uri = self.__select_file()
        if file_uri == None:
            return

        importers = docimport.get_possible_importers(file_uri,
                                                     self.__main_win.doc)
        if len(importers) <= 0:
            msg = (_("Don't know how to import '%s'. Sorry.") %
                   (os.path.basename(file_uri)))
            dialog = \
                gtk.MessageDialog(parent=self.__main_win.window,
                                  flags=(gtk.DIALOG_MODAL
                                         |gtk.DIALOG_DESTROY_WITH_PARENT),
                                  type=gtk.MESSAGE_ERROR,
                                  buttons=gtk.BUTTONS_OK,
                                  message_format=msg)
            dialog.run()
            dialog.destroy()
            return

        if len(importers) > 1:
            importer = self.__select_importers(importers)
        else:
            importer = importers[0]

        gtk.RecentManager().add_item(file_uri)

        self.__main_win.workers['importer'].start(
            importer=importer, file_uri = file_uri)


class ActionDeleteDoc(SimpleAction):
    def __init__(self, main_window):
        SimpleAction.__init__(self, "Delete document")
        self.__main_win = main_window

    def do(self):
        """
        Ask for confirmation and then delete the document being viewed.
        """
        if not ask_confirmation(self.__main_win.window):
            return
        SimpleAction.do(self)
        print "Deleting ..."
        self.__main_win.doc.destroy()
        print "Deleted"
        self.__main_win.actions['new_doc'][1].do()
        self.__main_win.workers['reindex'].start()


class ActionDeletePage(SimpleAction):
    def __init__(self, main_window):
        SimpleAction.__init__(self, "Delete page")
        self.__main_win = main_window

    def do(self):
        """
        Ask for confirmation and then delete the page being viewed.
        """
        if not ask_confirmation(self.__main_win.window):
            return
        SimpleAction.do(self)
        print "Deleting ..."
        self.__main_win.page.destroy()
        print "Deleted"
        self.__main_win.workers['page_thumbnailer'].stop()
        self.__main_win.workers['img_builder'].stop()
        self.__main_win.page = None
        for widget in self.__main_win.need_page_widgets:
            widget.set_sensitive(False)
        self.__main_win.refresh_page_list()
        self.__main_win.refresh_label_list()
        self.__main_win.workers['img_builder'].start()
        self.__main_win.workers['page_thumbnailer'].start()
        self.__main_win.workers['reindex'].start()


class ActionRedoDocOCR(SimpleAction):
    def __init__(self, main_window):
        SimpleAction.__init__(self, "Redoing doc ocr")
        self.__main_win = main_window

    def do(self):
        if not ask_confirmation(self.__main_win.window):
            return
        SimpleAction.do(self)

        if self.__main_win.workers['ocr_redoer'].is_running:
            return

        self.__main_win.workers['ocr_redoer'].start(doc_target=self.__main_win.doc)


class ActionRedoAllOCR(SimpleAction):
    def __init__(self, main_window):
        SimpleAction.__init__(self, "Redoing doc ocr")
        self.__main_win = main_window

    def do(self):
        if not ask_confirmation(self.__main_win.window):
            return
        SimpleAction.do(self)

        if self.__main_win.workers['ocr_redoer'].is_running:
            return

        self.__main_win.workers['ocr_redoer'].start(doc_target=self.__main_win.docsearch)


class BasicActionOpenExportDialog(SimpleAction):
    def __init__(self, main_window, action_txt):
        SimpleAction.__init__(self, action_txt)
        self.main_win = main_window

    def open_dialog(self, to_export):
        SimpleAction.do(self)
        self.main_win.export['estimated_size'].set_text("")
        self.main_win.export['format']['store'].clear()
        for out_format in to_export.get_export_formats():
            self.main_win.export['format']['store'].append([out_format])
        self.main_win.export['format']['widget'].set_active(0)
        self.main_win.export['dialog'].set_visible(True)
        self.main_win.export['buttons']['ok'].set_sensitive(False)
        self.main_win.export['export_path'].set_text("")


class ActionOpenExportPageDialog(BasicActionOpenExportDialog):
    def __init__(self, main_window):
        BasicActionOpenExportDialog.__init__(self, main_window,
                                             "Displaying page export dialog")

    def do(self):
        SimpleAction.do(self)
        self.main_win.export['to_export'] = self.main_win.page
        self.main_win.export['buttons']['ok'].set_label(_("Export page"))
        BasicActionOpenExportDialog.open_dialog(self, self.main_win.page)


class ActionOpenExportDocDialog(BasicActionOpenExportDialog):
    def __init__(self, main_window):
        BasicActionOpenExportDialog.__init__(self, main_window,
                                   "Displaying page export dialog")

    def do(self):
        SimpleAction.do(self)
        self.main_win.export['to_export'] = self.main_win.doc
        self.main_win.export['buttons']['ok'].set_label(_("Export document"))
        BasicActionOpenExportDialog.open_dialog(self, self.main_win.doc)


class ActionSelectExportFormat(SimpleAction):
    def __init__(self, main_window):
        SimpleAction.__init__(self, "Select export format")
        self.__main_win = main_window

    def do(self):
        SimpleAction.do(self)
        format_idx = self.__main_win.export['format']['widget'].get_active()
        imgformat = self.__main_win.export['format']['store'][format_idx][0]

        exporter = self.__main_win.export['to_export'].build_exporter(imgformat)
        self.__main_win.export['exporter'] = exporter
        self.__main_win.export['quality']['widget'].set_sensitive(
                exporter.can_change_quality)
        self.__main_win.export['quality']['label'].set_sensitive(
                exporter.can_change_quality)

        if exporter.can_change_quality:
            quality = self.__main_win.export['quality']['model'].get_value()
            self.__main_win.export['exporter'].set_quality(quality)
            self.__main_win.refresh_export_preview()
        else:
            size_txt = sizeof_fmt(exporter.estimate_size())
            self.__main_win.export['estimated_size'].set_text(size_txt)


class ActionSelectExportQuality(SimpleAction):
    def __init__(self, main_window):
        SimpleAction.__init__(self, "Select export quality")
        self.__main_win = main_window

    def do(self):
        SimpleAction.do(self)
        if self.__main_win.export['exporter'].can_change_quality:
            quality = self.__main_win.export['quality']['model'].get_value()
            self.__main_win.export['exporter'].set_quality(quality)
            self.__main_win.refresh_export_preview()


class ActionSelectExportPath(SimpleAction):
    def __init__(self, main_window):
        SimpleAction.__init__(self, "Select export path")
        self.__main_win = main_window

    def do(self):
        SimpleAction.do(self)
        chooser = gtk.FileChooserDialog(title=None,
                                        action=gtk.FILE_CHOOSER_ACTION_SAVE,
                                        buttons=(gtk.STOCK_CANCEL,
                                                 gtk.RESPONSE_CANCEL,
                                                 gtk.STOCK_SAVE,
                                                 gtk.RESPONSE_OK))
        file_filter = gtk.FileFilter()
        file_filter.set_name(str(self.__main_win.export['exporter']))
        file_filter.add_mime_type(
                self.__main_win.export['exporter'].get_mime_type())
        chooser.add_filter(file_filter)

        response = chooser.run()
        filepath = chooser.get_filename()
        chooser.destroy()
        if response != gtk.RESPONSE_OK:
            print "File path for export canceled"
            return

        valid_exts = self.__main_win.export['exporter'].get_file_extensions()
        has_valid_ext = False
        for valid_ext in valid_exts:
            if filepath.lower().endswith(valid_ext.lower()):
                has_valid_ext = True
                break
        if not has_valid_ext:
            filepath += ".%s" % valid_exts[0]

        self.__main_win.export['export_path'].set_text(filepath)
        self.__main_win.export['buttons']['ok'].set_sensitive(True)


class ActionExport(SimpleAction):
    def __init__(self, main_window):
        SimpleAction.__init__(self, "Export")
        self.__main_win = main_window

    def do(self):
        SimpleAction.do(self)
        filepath = self.__main_win.export['export_path'].get_text()
        self.__main_win.export['exporter'].save(filepath)
        SimpleAction.do(self)
        self.__main_win.export['dialog'].set_visible(False)


class ActionCancelExport(SimpleAction):
    def __init__(self, main_window):
        SimpleAction.__init__(self, "Cancel export")
        self.__main_win = main_window

    def do(self):
        SimpleAction.do(self)
        self.__main_win.export['dialog'].set_visible(False)


class ActionSetToolbarVisibility(SimpleAction):
    def __init__(self, main_window, config):
        SimpleAction.__init__(self, "Set toolbar visibility")
        self.__main_win = main_window
        self.__config = config

    def do(self):
        SimpleAction.do(self)
        visible = self.__main_win.show_toolbar.get_active()
        if self.__config.toolbar_visible != visible:
            self.__config.toolbar_visible = visible
        for toolbar in self.__main_win.toolbars:
            toolbar.set_visible(visible)

class ActionZoomChange(SimpleAction):
    def __init__(self, main_window, offset):
        SimpleAction.__init__(self, "Zoom += %d" % offset)
        self.__main_win = main_window
        self.__offset = offset

    def do(self):
        SimpleAction.do(self)

        zoom_liststore = self.__main_win.lists['zoom_levels']['model']

        zoom_list = [
            (zoom_liststore[zoom_idx][1], zoom_idx)
            for zoom_idx in range(0, len(zoom_liststore))
        ]
        zoom_list.append((99999.0, -1))
        zoom_list.sort()

        current_zoom = self.__main_win.get_zoom_factor()

        # figures out where the current zoom fits in the zoom list
        current_idx = -1

        for zoom_list_idx in range(0, len(zoom_list)):
            if (zoom_list[zoom_list_idx][0] == 0.0):
                continue
            print ("%f <= %f < %f ?" % (zoom_list[zoom_list_idx][0],
                                       current_zoom,
                                       zoom_list[zoom_list_idx+1][0]))
            if (zoom_list[zoom_list_idx][0] <= current_zoom
                and current_zoom < zoom_list[zoom_list_idx+1][0]):
                current_idx = zoom_list_idx
                break

        assert(current_idx >= 0)

        # apply the change
        current_idx += self.__offset

        if (current_idx < 0 or current_idx >= len(zoom_liststore)):
            return

        if zoom_list[current_idx][0] == 0.0:
            return

        self.__main_win.lists['zoom_levels']['gui'].set_active(
                zoom_list[current_idx][1])


class ActionZoomSet(SimpleAction):
    def __init__(self, main_window, value):
        SimpleAction.__init__(self, ("Zoom = %f" % value))
        self.__main_win = main_window
        self.__value = value

    def do(self):
        SimpleAction.do(self)

        zoom_liststore = self.__main_win.lists['zoom_levels']['model']

        new_idx = -1
        for zoom_idx in range(0, len(zoom_liststore)):
            if (zoom_liststore[zoom_idx][1] == self.__value):
                new_idx = zoom_idx
                break
        assert(new_idx >= 0)

        self.__main_win.lists['zoom_levels']['gui'].set_active(new_idx)


class ActionAbout(SimpleAction):
    def __init__(self, main_window):
        SimpleAction.__init__(self, "Opening about dialog")
        self.__main_win = main_window

    def do(self):
        about = AboutDialog(self.__main_win.window)
        about.show()


class ActionQuit(SimpleAction):
    """
    Quit
    """
    def __init__(self, main_window, config):
        SimpleAction.__init__(self, "Quit")
        self.__main_win = main_window
        self.__config = config

    def do(self):
        SimpleAction.do(self)
        self.__main_win.window.destroy()

    def on_window_close_cb(self, window):
        self.do()


class ActionRealQuit(SimpleAction):
    """
    Quit
    """
    def __init__(self, main_window, config):
        SimpleAction.__init__(self, "Quit (real)")
        self.__main_win = main_window
        self.__config = config

    def do(self):
        SimpleAction.do(self)

        for worker in self.__main_win.workers.values():
            worker.stop()

        self.__config.write()
        gtk.main_quit()

    def on_window_close_cb(self, window):
        self.do()


class MainWindow(object):
    def __init__(self, config):
        # used by the set_mouse_cursor() function to keep track of how many
        # threads requested a busy mouse cursor
        self.__busy_mouse_counter = 0

        widget_tree = load_uifile("mainwindow.glade")

        self.window = widget_tree.get_object("mainWindow")
        self.__win_size_cache = None

        self.__config = config
        self.__scan_start = 0.0

        self.docsearch = DummyDocSearch()
        self.doc = ImgDoc(self.__config.workdir)
        self.page = None

        self.lists = {
            'suggestions' : {
                'gui' : widget_tree.get_object("entrySearch"),
                'model' : widget_tree.get_object("liststoreSuggestion")
            },
            'matches' : {
                'gui' : widget_tree.get_object("iconviewMatch"),
                'model' : widget_tree.get_object("liststoreMatch"),
                'doclist' : [],
                'active_idx' : -1,
            },
            'pages' : {
                'gui' : widget_tree.get_object("iconviewPage"),
                'model' : widget_tree.get_object("liststorePage"),
            },
            'labels' : {
                'gui' : widget_tree.get_object("treeviewLabel"),
                'model' : widget_tree.get_object("liststoreLabel"),
            },
            'zoom_levels' : {
                'gui' : widget_tree.get_object("comboboxZoom"),
                'model' : widget_tree.get_object("liststoreZoom"),
            },
        }

        search_completion = gtk.EntryCompletion()
        search_completion.set_model(self.lists['suggestions']['model'])
        search_completion.set_text_column(0)
        search_completion.set_match_func(lambda x, y, z: True)
        self.lists['suggestions']['gui'].set_completion(search_completion)

        self.indicators = {
            'current_page' : widget_tree.get_object("entryPageNb"),
            'total_pages' : widget_tree.get_object("labelTotalPages"),
        }

        self.search_field = widget_tree.get_object("entrySearch")
        self.search_field.set_tooltip_text(
                              (_('Search documents\n')
                               + _('\'!\' can be used as a prefix to')
                               + _(' negate a keyword')))

        self.doc_browsing = {
            'matches' : widget_tree.get_object("iconviewMatch"),
            'pages' : widget_tree.get_object("iconviewPage"),
            'labels' : widget_tree.get_object("treeviewLabel"),
            'search' : self.search_field,
        }

        self.img = {
            "image" : widget_tree.get_object("imagePageImg"),
            "scrollbar" : widget_tree.get_object("scrolledwindowPageImg"),
            "eventbox" : widget_tree.get_object("eventboxImg"),
            "pixbuf" : None,
            "factor" : 1.0,
            "original_width" : 1,
            "boxes" : {
                "can_draw" : True,
                "highlighted" : [],
                "all" : [],
                "current" : None,
            }
        }

        self.status = {
            'progress' : widget_tree.get_object("progressbar"),
            'text' : widget_tree.get_object("statusbar"),
        }

        self.popup_menus = {
            'labels' : (
                widget_tree.get_object("treeviewLabel"),
                widget_tree.get_object("popupmenuLabels")
            ),
            'matches' : (
                widget_tree.get_object("iconviewMatch"),
                widget_tree.get_object("popupmenuMatchs")
            ),
            'pages' : (
                widget_tree.get_object("iconviewPage"),
                widget_tree.get_object("popupmenuPages")
            )
        }

        self.show_all_boxes = \
            widget_tree.get_object("checkmenuitemShowAllBoxes")
        self.show_toolbar = \
            widget_tree.get_object("menuitemToolbarVisible")
        self.show_toolbar.set_active(config.toolbar_visible)

        self.toolbars = [
            widget_tree.get_object("toolbarMainWin"),
            widget_tree.get_object("toolbarPage"),
        ]
        for toolbar in self.toolbars:
            toolbar.set_visible(config.toolbar_visible)

        self.export = {
            'dialog' : widget_tree.get_object("infobarExport"),
            'format' : {
                'widget' : widget_tree.get_object("comboboxExportFormat"),
                'store' : widget_tree.get_object("liststoreExportFormat"),
            },
            'quality' : {
                'label' : widget_tree.get_object("labelExportQuality"),
                'widget' : widget_tree.get_object("scaleQuality"),
                'model' : widget_tree.get_object("adjustmentQuality"),
            },
            'estimated_size' : \
                widget_tree.get_object("labelEstimatedExportSize"),
            'export_path' : widget_tree.get_object("entryExportPath"),
            'buttons' : {
                'select_path' : widget_tree.get_object("buttonSelectExportPath"),
                'ok' : widget_tree.get_object("buttonExport"),
                'cancel' : widget_tree.get_object("buttonCancelExport"),
            },
            'to_export' : None,  # usually self.page or self.doc
            'exporter' : None,
        }

        self.workers = {
            'reindex' : WorkerDocIndexer(self, config),
            'page_thumbnailer' : WorkerPageThumbnailer(self),
            'doc_thumbnailer' : WorkerDocThumbnailer(self),
            'img_builder' : WorkerImgBuilder(self),
            'label_updater' : WorkerLabelUpdater(self),
            'label_deleter' : WorkerLabelDeleter(self),
            'single_scan' : WorkerSingleScan(self, config),
            'importer' : WorkerImporter(self, config),
            'progress_updater' : WorkerProgressUpdater(
                "main window progress bar", self.status['progress']),
            'ocr_redoer' : WorkerOCRRedoer(self, config),
            'export_previewer' : WorkerExportPreviewer(self),
        }

        self.actions = {
            'new_doc' : (
                [
                    widget_tree.get_object("menuitemNew"),
                    widget_tree.get_object("toolbuttonNew"),
                ],
                ActionNewDocument(self, config),
            ),
            'open_doc' : (
                [
                    widget_tree.get_object("iconviewMatch"),
                ],
                ActionOpenSelectedDocument(self)
            ),
            'open_page' : (
                [
                    widget_tree.get_object("iconviewPage"),
                ],
                ActionPageSelected(self)
            ),
            'select_label' : (
                [
                    widget_tree.get_object("treeviewLabel"),
                ],
                ActionLabelSelected(self)
            ),
            'single_scan' : (
                [
                    widget_tree.get_object("imagemenuitemScanSingle"),
                    widget_tree.get_object("toolbuttonScan"),
                    widget_tree.get_object("menuitemScanSingle"),
                ],
                ActionSingleScan(self, config)
            ),
            'multi_scan' : (
                [
                    widget_tree.get_object("imagemenuitemScanFeeder"),
                    widget_tree.get_object("menuitemScanFeeder"),
                ],
                ActionMultiScan(self, config)
            ),
            'import' : (
                [
                    widget_tree.get_object("menuitemImport"),
                    widget_tree.get_object("menuitemImport1"),
                ],
                ActionImport(self, config)
            ),
            'print' : (
                [
                    widget_tree.get_object("menuitemPrint"),
                    widget_tree.get_object("menuitemPrint1"),
                    widget_tree.get_object("toolbuttonPrint"),
                ],
                ActionPrintDoc(self)
            ),
            'open_export_doc_dialog' : (
                [
                    widget_tree.get_object("menuitemExportDoc"),
                    widget_tree.get_object("menuitemExportDoc1"),
                ],
                ActionOpenExportDocDialog(self)
            ),
            'open_export_page_dialog' : (
                [
                    widget_tree.get_object("menuitemExportPage"),
                    widget_tree.get_object("menuitemExportPage1"),
                ],
                ActionOpenExportPageDialog(self)
            ),
            'cancel_export' : (
                [widget_tree.get_object("buttonCancelExport")],
                ActionCancelExport(self),
            ),
            'select_export_format' : (
                [widget_tree.get_object("comboboxExportFormat")],
                ActionSelectExportFormat(self),
            ),
            'select_export_quality' : (
                [widget_tree.get_object("scaleQuality")],
                ActionSelectExportQuality(self),
            ),
            'select_export_path' : (
                [widget_tree.get_object("buttonSelectExportPath")],
                ActionSelectExportPath(self),
            ),
            'export' : (
                [widget_tree.get_object("buttonExport")],
                ActionExport(self),
            ),
            'open_settings' : (
                [
                    widget_tree.get_object("menuitemSettings"),
                    widget_tree.get_object("toolbuttonSettings"),
                ],
                ActionOpenSettings(self, config)
            ),
            'quit' : (
                [
                    widget_tree.get_object("menuitemQuit"),
                    widget_tree.get_object("toolbuttonQuit"),
                ],
                ActionQuit(self, config),
            ),
            'create_label' : (
                [
                    widget_tree.get_object("buttonAddLabel"),
                    widget_tree.get_object("menuitemAddLabel"),
                ],
                ActionCreateLabel(self),
            ),
            'edit_label' : (
                [
                    widget_tree.get_object("menuitemEditLabel"),
                    widget_tree.get_object("buttonEditLabel"),
                ],
                ActionEditLabel(self),
            ),
            'del_label' : (
                [
                    widget_tree.get_object("menuitemDestroyLabel"),
                    widget_tree.get_object("buttonDelLabel"),
                ],
                ActionDeleteLabel(self),
            ),
            'open_doc_dir' : (
                [
                    widget_tree.get_object("menuitemOpenParentDir"),
                    widget_tree.get_object("menuitemOpenDocDir"),
                    widget_tree.get_object("toolbuttonOpenDocDir"),
                ],
                ActionOpenDocDir(self),
            ),
            'del_doc' : (
                [
                    widget_tree.get_object("menuitemDestroyDoc"),
                    widget_tree.get_object("menuitemDestroyDoc2"),
                    widget_tree.get_object("toolbuttonDeleteDoc"),
                ],
                ActionDeleteDoc(self),
            ),
            'del_page' : (
                [
                    widget_tree.get_object("menuitemDestroyPage"),
                    widget_tree.get_object("menuitemDestroyPage2"),
                    widget_tree.get_object("buttonDeletePage"),
                ],
                ActionDeletePage(self),
            ),
            'first_page' : (
                [
                    widget_tree.get_object("menuitemFirstPage"),
                ],
                ActionMovePageIndex(self, False, 0),
            ),
            'prev_page' : (
                [
                    widget_tree.get_object("menuitemPrevPage"),
                    widget_tree.get_object("toolbuttonPrevPage"),
                ],
                ActionMovePageIndex(self, True, -1),
            ),
            'next_page' : (
                [
                    widget_tree.get_object("menuitemNextPage"),
                    widget_tree.get_object("toolbuttonNextPage"),
                ],
                ActionMovePageIndex(self, True, 1),
            ),
            'last_page' : (
                [
                    widget_tree.get_object("menuitemLastPage"),
                ],
                ActionMovePageIndex(self, False, -1),
            ),
            'set_current_page' : (
                [
                    widget_tree.get_object("entryPageNb"),
                ],
                ActionOpenPageNb(self),
            ),
            'zoom_levels' : (
                [
                    widget_tree.get_object("comboboxZoom"),
                ],
                ActionRebuildPage(self)
            ),
            'zoom_in' : (
                [
                    widget_tree.get_object("menuitemZoomIn"),
                ],
                ActionZoomChange(self, 1)
            ),
            'zoom_out' : (
                [
                    widget_tree.get_object("menuitemZoomOut"),
                ],
                ActionZoomChange(self, -1)
            ),
            'zoom_best_fit' : (
                [
                    widget_tree.get_object("menuitemZoomBestFit"),
                ],
                ActionZoomSet(self, 0.0)
            ),
            'zoom_normal' : (
                [
                    widget_tree.get_object("menuitemZoomNormal"),
                ],
                ActionZoomSet(self, 1.0)
            ),
            'start_search' : (
                [
                    widget_tree.get_object("menuitemFindTxt"),
                ],
                ActionStartSearch(self)
            ),
            'search' : (
                [
                    self.search_field,
                ],
                ActionUpdateSearchResults(self),
            ),
            'toggle_label' : (
                [
                    widget_tree.get_object("cellrenderertoggleLabel"),
                ],
                ActionToggleLabel(self),
            ),
            'show_all_boxes' : (
                [
                    self.show_all_boxes
                ],
                ActionRebuildPage(self)
            ),
            'show_toolbar' : (
                [
                    self.show_toolbar,
                ],
                ActionSetToolbarVisibility(self, config),
            ),
            'redo_ocr_doc': (
                [
                    widget_tree.get_object("menuitemReOcr"),
                ],
                ActionRedoDocOCR(self),
            ),
            'redo_ocr_all' : (
                [
                    widget_tree.get_object("menuitemReOcrAll"),
                ],
                ActionRedoAllOCR(self),
            ),
            'reindex' : (
                [
                    widget_tree.get_object("menuitemReindexAll"),
                ],
                ActionStartSimpleWorker(self.workers['reindex'])
            ),
            'about' : (
                [
                    widget_tree.get_object("menuitemAbout"),
                ],
                ActionAbout(self),
            ),
        }

        for action in self.actions:
            for button in self.actions[action][0]:
                if button is None:
                    print "MISSING BUTTON: %s" % (action)
            self.actions[action][1].connect(self.actions[action][0])

        for (buttons, action) in self.actions.values():
            for button in buttons:
                if isinstance(button, gtk.ToolButton):
                    button.set_tooltip_text(button.get_label())

        for button in self.actions['single_scan'][0]:
            # let's be more specific on the tool tips of these buttons
            if isinstance(button, gtk.ToolButton):
                button.set_tooltip_text(_("Scan single page"))

        self.need_doc_widgets = (
            self.actions['print'][0]
            + self.actions['create_label'][0]
            + self.actions['open_doc_dir'][0]
            + self.actions['del_doc'][0]
            + self.actions['set_current_page'][0]
            + self.actions['toggle_label'][0]
            + self.actions['redo_ocr_doc'][0]
            + self.actions['open_export_doc_dialog'][0]
        )

        self.need_page_widgets = (
            self.actions['del_page'][0]
            + self.actions['first_page'][0]
            + self.actions['prev_page'][0]
            + self.actions['next_page'][0]
            + self.actions['last_page'][0]
            + self.actions['open_export_page_dialog'][0]
        )

        self.need_label_widgets = (
            self.actions['del_label'][0]
            + self.actions['edit_label'][0]
        )

        self.doc_edit_widgets = (
            self.actions['single_scan'][0]
            + self.actions['del_page'][0]
        )

        for (popup_menu_name, popup_menu) in self.popup_menus.iteritems():
            # TODO(Jflesch): Find the correct signal
            # This one doesn't take into account the key to access these menus
            if popup_menu[0] is None:
                print "MISSING POPUP MENU: %s" % popup_menu_name
            popup_menu[0].connect("button_press_event", self.__popup_menu_cb,
                                  popup_menu[0], popup_menu[1])

        self.img['eventbox'].add_events(gtk.gdk.POINTER_MOTION_MASK)
        self.img['eventbox'].connect("motion-notify-event",
                                     self.__on_img_mouse_motion)

        self.window.connect("destroy",
                            ActionRealQuit(self, config).on_window_close_cb)

        self.workers['reindex'].connect('indexation-start', lambda indexer: \
            gobject.idle_add(self.__on_indexation_start_cb, indexer))
        self.workers['reindex'].connect('indexation-progression',
            lambda indexer, progression, txt: \
                gobject.idle_add(self.set_progression, indexer,
                                 progression, txt))
        self.workers['reindex'].connect('indexation-end', lambda indexer: \
            gobject.idle_add(self.__on_indexation_end_cb, indexer))

        self.workers['page_thumbnailer'].connect('page-thumbnailing-start',
                lambda thumbnailer: \
                    gobject.idle_add(self.__on_page_thumbnailing_start_cb,
                                     thumbnailer))
        self.workers['page_thumbnailer'].connect('page-thumbnailing-page-done',
                lambda thumbnailer, page_idx, thumbnail: \
                    gobject.idle_add(self.__on_page_thumbnailing_page_done_cb,
                                     thumbnailer, page_idx, thumbnail))
        self.workers['page_thumbnailer'].connect('page-thumbnailing-end',
                lambda thumbnailer: \
                    gobject.idle_add(self.__on_page_thumbnailing_end_cb,
                                     thumbnailer))

        self.workers['doc_thumbnailer'].connect('doc-thumbnailing-start',
                lambda thumbnailer: \
                    gobject.idle_add(self.__on_doc_thumbnailing_start_cb,
                                     thumbnailer))
        self.workers['doc_thumbnailer'].connect('doc-thumbnailing-doc-done',
                lambda thumbnailer, doc_idx, thumbnail: \
                    gobject.idle_add(self.__on_doc_thumbnailing_doc_done_cb,
                                     thumbnailer, doc_idx, thumbnail))
        self.workers['doc_thumbnailer'].connect('doc-thumbnailing-end',
                lambda thumbnailer: \
                    gobject.idle_add(self.__on_doc_thumbnailing_end_cb,
                                     thumbnailer))

        self.workers['img_builder'].connect('img-building-start',
                lambda builder: \
                    gobject.idle_add(self.__on_img_building_start))
        self.workers['img_builder'].connect('img-building-result-pixbuf',
                lambda builder, factor, original_width, img: \
                    gobject.idle_add(self.__on_img_building_result_pixbuf,
                                     builder, factor, original_width, img))
        self.workers['img_builder'].connect('img-building-result-stock',
                lambda builder, img: \
                    gobject.idle_add(self.__on_img_building_result_stock, img))

        self.workers['label_updater'].connect('label-updating-start',
                lambda updater: \
                    gobject.idle_add(self.__on_label_updating_start_cb,
                                     updater))
        self.workers['label_updater'].connect('label-updating-doc-updated',
                lambda updater, progression, doc_name: \
                    gobject.idle_add(self.__on_label_updating_doc_updated_cb,
                                     updater, progression, doc_name))
        self.workers['label_updater'].connect('label-updating-end',
                lambda updater: \
                    gobject.idle_add(self.__on_label_updating_end_cb,
                                     updater))

        self.workers['label_deleter'].connect('label-deletion-start',
                lambda deleter: \
                    gobject.idle_add(self.__on_label_updating_start_cb,
                                     deleter))
        self.workers['label_deleter'].connect('label-deletion-doc-updated',
                lambda deleter, progression, doc_name: \
                    gobject.idle_add(self.__on_label_deletion_doc_updated_cb,
                                     deleter, progression, doc_name))
        self.workers['label_deleter'].connect('label-deletion-end',
                lambda deleter: \
                    gobject.idle_add(self.__on_label_updating_end_cb,
                                     deleter))

        self.workers['ocr_redoer'].connect('redo-ocr-start',
                lambda ocr_redoer: \
                    gobject.idle_add(self.__on_redo_ocr_start_cb,
                                     ocr_redoer))
        self.workers['ocr_redoer'].connect('redo-ocr-doc-updated',
                lambda ocr_redoer, progression, doc_name: \
                    gobject.idle_add(self.__on_redo_ocr_doc_updated_cb,
                                     ocr_redoer, progression, doc_name))
        self.workers['ocr_redoer'].connect('redo-ocr-end',
                lambda ocr_redoer: \
                    gobject.idle_add(self.__on_redo_ocr_end_cb,
                                     ocr_redoer))

        self.workers['single_scan'].connect('single-scan-start',
                lambda worker: \
                    gobject.idle_add(self.__on_single_scan_start, worker))
        self.workers['single_scan'].connect('single-scan-ocr',
                lambda worker: \
                    gobject.idle_add(self.__on_single_scan_ocr, worker))
        self.workers['single_scan'].connect('single-scan-done',
                lambda worker, page: \
                    gobject.idle_add(self.__on_single_scan_done, worker, page))

        self.workers['importer'].connect('import-start',
                lambda worker: \
                    gobject.idle_add(self.__on_import_start, worker))
        self.workers['importer'].connect('import-done',
                lambda worker, doc, page: \
                    gobject.idle_add(self.__on_import_done, worker, doc, page))

        self.workers['export_previewer'].connect('export-preview-start',
                lambda worker: \
                    gobject.idle_add(self.__on_export_preview_start))
        self.workers['export_previewer'].connect('export-preview-done',
                lambda worker, size, pixbuf: \
                    gobject.idle_add(self.__on_export_preview_done, size,
                                     pixbuf))

        self.window.connect("size-allocate", self.__on_window_resize_cb)

        self.window.set_visible(True)

    def set_search_availability(self, enabled):
        for list_view in self.doc_browsing.values():
            list_view.set_sensitive(enabled)

    def set_mouse_cursor(self, cursor):
        offset = {
            "Normal" : -1,
            "Busy" : 1
        }[cursor]

        self.__busy_mouse_counter += offset
        assert(self.__busy_mouse_counter >= 0)

        if self.__busy_mouse_counter > 0:
            cursor = gtk.gdk.Cursor(gtk.gdk.WATCH)
        else:
            cursor = None
        self.window.window.set_cursor(cursor)

    def set_progression(self, src, progression, text):
        context_id = self.status['text'].get_context_id(str(src))
        self.status['text'].pop(context_id)
        if (text != None and text != ""):
            self.status['text'].push(context_id, text)
        self.status['progress'].set_fraction(progression)

    def __on_indexation_start_cb(self, src):
        self.set_progression(src, 0.0, None)
        self.set_search_availability(False)
        self.set_mouse_cursor("Busy")

    def __on_indexation_end_cb(self, src):
        self.workers['doc_thumbnailer'].stop()
        self.set_progression(src, 0.0, None)
        self.set_search_availability(True)
        self.set_mouse_cursor("Normal")
        self.refresh_doc_list()
        self.refresh_label_list()
        self.workers['doc_thumbnailer'].start()

    def __on_page_thumbnailing_start_cb(self, src):
        self.set_progression(src, 0.0, _("Thumbnailing ..."))
        self.set_mouse_cursor("Busy")

    def __on_page_thumbnailing_page_done_cb(self, src, page_idx, thumbnail):
        line_iter = self.lists['pages']['model'].get_iter(page_idx)
        self.lists['pages']['model'].set_value(line_iter, 0, thumbnail)
        self.lists['pages']['model'].set_value(line_iter, 1, None)
        self.set_progression(src, ((float)(page_idx+1) / self.doc.nb_pages),
                             _("Thumbnailing ..."))

    def __on_page_thumbnailing_end_cb(self, src):
        self.set_progression(src, 0.0, None)
        self.set_mouse_cursor("Normal")

    def __on_doc_thumbnailing_start_cb(self, src):
        self.set_progression(src, 0.0, _("Thumbnailing ..."))
        self.set_mouse_cursor("Busy")

    def __on_doc_thumbnailing_doc_done_cb(self, src, doc_idx, thumbnail):
        line_iter = self.lists['matches']['model'].get_iter(doc_idx)
        self.lists['matches']['model'].set_value(line_iter, 2, thumbnail)
        self.lists['matches']['model'].set_value(line_iter, 3, None)
        self.set_progression(src, ((float)(doc_idx+1) /
                                   len(self.lists['matches']['doclist'])),
                             _("Thumbnailing ..."))
        active_doc_idx = self.lists['matches']['active_idx']
        if active_doc_idx == doc_idx:
            gobject.idle_add(self.lists['matches']['gui'].scroll_to_path,
                             active_doc_idx, False, 0.0, 0.0)

    def __on_doc_thumbnailing_end_cb(self, src):
        self.set_progression(src, 0.0, None)
        self.set_mouse_cursor("Normal")

    def __on_img_building_start(self):
        self.set_mouse_cursor("Busy")
        self.img['image'].set_from_stock(gtk.STOCK_EXECUTE, gtk.ICON_SIZE_DIALOG)

    def __on_img_building_result_stock(self, img):
        self.img['image'].set_from_stock(img, gtk.ICON_SIZE_DIALOG)
        self.set_mouse_cursor("Normal")

    def __on_img_building_result_pixbuf(self, builder, factor, original_width, img):
        self.img['factor'] = factor
        self.img['pixbuf'] = img
        self.img['original_width'] = original_width

        (pixmap, mask) = img.render_pixmap_and_mask()

        show_all = self.show_all_boxes.get_active()
        if show_all:
            box_list = self.img['boxes']['all']
        else:
            box_list = self.img['boxes']['highlighted']
        for box in box_list:
            self.__draw_box(pixmap, box)

        self.img['image'].set_from_pixmap(pixmap, mask)
        self.set_mouse_cursor("Normal")

    def __on_window_resize_cb(self, window, allocation):
        if (self.__win_size_cache == allocation):
            return
        self.__win_size_cache = allocation

    def __on_label_updating_start_cb(self, src):
        self.set_search_availability(False)
        self.set_mouse_cursor("Busy")

    def __on_label_updating_doc_updated_cb(self, src, progression, doc_name):
        self.set_progression(src, progression,
                             _("Updating label (%s) ...") % (doc_name))

    def __on_label_deletion_doc_updated_cb(self, src, progression, doc_name):
        self.set_progression(src, progression,
                             _("Deleting label (%s) ...") % (doc_name))

    def __on_label_updating_end_cb(self, src):
        self.workers['doc_thumbnailer'].stop()
        self.set_progression(src, 0.0, None)
        self.set_search_availability(True)
        self.set_mouse_cursor("Normal")
        self.refresh_label_list()
        self.refresh_doc_list()
        self.workers['reindex'].stop()
        self.workers['reindex'].start()
        self.workers['doc_thumbnailer'].start()

    def __on_redo_ocr_start_cb(self, src):
        self.set_search_availability(False)
        self.set_mouse_cursor("Busy")
        self.set_progression(src, 0.0, _("Redoing OCR ..."))

    def __on_redo_ocr_doc_updated_cb(self, src, progression, doc_name):
        self.set_progression(src, progression,
                             _("Redoing OCR (%s) ...") % (doc_name))

    def __on_redo_ocr_end_cb(self, src):
        self.set_progression(src, 0.0, None)
        self.set_search_availability(True)
        self.set_mouse_cursor("Normal")
        self.refresh_label_list()
        if self.page != None:
            # in case the keywords were highlighted
            self.show_page(self.page)
        self.workers['reindex'].stop()
        self.workers['reindex'].start()

    def __on_single_scan_start(self, src):
        self.set_progression(src, 0.0, _("Scanning ..."))
        self.set_mouse_cursor("Busy")
        self.img['image'].set_from_stock(gtk.STOCK_EXECUTE, gtk.ICON_SIZE_DIALOG)
        for widget in self.doc_edit_widgets:
            widget.set_sensitive(False)
        self.__scan_start = time.time()
        self.workers['progress_updater'].start(
            value_min=0.0, value_max=0.5,
            total_time=self.__config.scan_time['normal'])

    def __on_single_scan_ocr(self, src):
        scan_stop = time.time()
        self.workers['progress_updater'].stop()
        self.__config.scan_time['normal'] = scan_stop - self.__scan_start

        self.set_progression(src, 0.5, _("Reading ..."))

        self.__scan_start = time.time()
        self.workers['progress_updater'].start(
            value_min=0.5, value_max=1.0,
            total_time=self.__config.scan_time['ocr'])

    def __on_single_scan_done(self, src, page):
        scan_stop = time.time()
        self.workers['progress_updater'].stop()
        self.workers['doc_thumbnailer'].stop()
        self.workers['page_thumbnailer'].stop()
        self.__config.scan_time['ocr'] = scan_stop - self.__scan_start

        for widget in self.need_doc_widgets:
            widget.set_sensitive(True)
        for widget in self.doc_edit_widgets:
            widget.set_sensitive(True)

        self.set_progression(src, 0.0, None)
        self.set_mouse_cursor("Normal")
        self.refresh_page_list()

        if page != None:
            self.show_page(page)

        self.refresh_doc_list()
        self.workers['page_thumbnailer'].start()
        self.workers['doc_thumbnailer'].start()

    def __on_import_start(self, src):
        self.set_progression(src, 0.0, _("Importing ..."))
        self.set_mouse_cursor("Busy")
        self.img['image'].set_from_stock(gtk.STOCK_EXECUTE, gtk.ICON_SIZE_DIALOG)
        self.workers['progress_updater'].start(
            value_min=0.0, value_max=1.0,
            total_time=self.__config.scan_time['ocr'])
        self.__scan_start = time.time()

    def __on_import_done(self, src, doc, page=None):
        scan_stop = time.time()
        self.workers['progress_updater'].stop()
        # Note: don't update scan time here : OCR is not required for all
        # imports

        self.workers['page_thumbnailer'].stop()
        self.workers['doc_thumbnailer'].stop()

        for widget in self.need_doc_widgets:
            widget.set_sensitive(True)

        self.set_progression(src, 0.0, None)
        self.set_mouse_cursor("Normal")
        self.refresh_page_list()
        self.show_doc(doc)
        self.refresh_doc_list()
        self.workers['page_thumbnailer'].start()
        self.workers['doc_thumbnailer'].start()
        if page != None:
            self.show_page(page)

    def __popup_menu_cb(self, ev_component, event, ui_component, popup_menu):
        # we are only interested in right clicks
        if event.button != 3 or event.type != gtk.gdk.BUTTON_PRESS:
            return
        popup_menu.popup(None, None, None, event.button, event.time)

    def __get_box_position(self, box, window=None, width=1):
        ((a, b), (c, d)) = box.position
        a *= self.img['factor']
        b *= self.img['factor']
        c *= self.img['factor']
        d *= self.img['factor']
        if window:
            (win_w, win_h) = window.get_size()
            (pic_w, pic_h) = (self.img['pixbuf'].get_width(),
                              self.img['pixbuf'].get_height())
            (margin_x, margin_y) = ((win_w-pic_w)/2, (win_h-pic_h)/2)
            a += margin_x
            b += margin_y
            c += margin_x
            d += margin_y
        a -= width
        b -= width
        c += width
        d += width
        return ((int(a), int(b)), (int(c), int(d)))

    def __draw_box(self, drawable, box):
        highlighted = (box in self.img['boxes']['highlighted'])
        width=1
        color='#6c5dd1'
        if highlighted:
            width=3
            color='#009f00'
        ((img_a, img_b), (img_c, img_d)) = \
                self.__get_box_position(box, window=drawable, width=0)
        cm = drawable.get_colormap()
        gc = drawable.new_gc(foreground=cm.alloc_color(color))
        for i in range(0, width):
            drawable.draw_rectangle(gc, False,
                                    x=img_a-i, y=img_b-i,
                                    width=(img_c-img_a+(2*i)),
                                    height=(img_d-img_b+(2*i)))

    def __undraw_box(self, drawable, box):
        ((img_a, img_b), (img_c, img_d)) = \
                self.__get_box_position(box, window=drawable, width=5)
        ((pic_a, pic_b), (pic_c, pic_d)) = \
                self.__get_box_position(box, window=None, width=5)
        gc = drawable.new_gc()
        drawable.draw_pixbuf(gc, self.img['pixbuf'],
                             src_x=pic_a, src_y=pic_b,
                             dest_x=img_a, dest_y=img_b,
                             width=(img_c-img_a),
                             height=(img_d-img_b))

        show_all = self.show_all_boxes.get_active()
        highlighted = (box in self.img['boxes']['highlighted'])
        if show_all or highlighted:
            # force redrawing
            self.__draw_box(drawable, box)

    def __on_img_mouse_motion(self, event_box, event):
        try:
            # make sure we have an image currently displayed
            self.img['image'].get_pixmap()
        except ValueError:
            return

        if not self.img['boxes']['can_draw']:
            return

        (mouse_x, mouse_y) = event.get_coords()

        old_box = self.img['boxes']['current']
        new_box = None
        for box in self.img['boxes']['all']:
            ((a, b), (c, d)) = \
                    self.__get_box_position(box,
                                            window=self.img['image'].window,
                                            width=0)
            if (mouse_x < a or mouse_y < b
                or mouse_x > c or mouse_y > d):
                continue
            new_box = box

        if old_box == new_box:
            return

        self.img['boxes']['current'] = new_box

        if old_box:
            self.img['image'].set_tooltip_text(None)
            self.__undraw_box(self.img['image'].window, old_box)
        if new_box:
            self.img['image'].set_tooltip_text(new_box.content)
            self.__draw_box(self.img['image'].window, new_box)

    def refresh_doc_list(self):
        """
        Update the suggestions list and the matching documents list based on
        the keywords typed by the user in the search field.
        Warning: Will reset all the thumbnail to the default one
        """
        sentence = unicode(self.search_field.get_text())
        print "Search: %s" % (sentence.encode('ascii', 'replace'))

        suggestions = self.docsearch.find_suggestions(sentence)
        print "Got %d suggestions" % len(suggestions)
        self.lists['suggestions']['model'].clear()
        for suggestion in suggestions:
            self.lists['suggestions']['model'].append([suggestion])

        documents = self.docsearch.find_documents(sentence)
        print "Got %d documents" % len(documents)
        if sentence == u"":
            # append a new document to the list
            documents.append(ImgDoc(self.__config.workdir))
        documents = [doc for doc in reversed(documents)]
<<<<<<< HEAD

        self.lists['matches']['doclist'] = documents
=======
>>>>>>> b4d3d66d

        self.lists['matches']['model'].clear()
        active_idx = -1
        idx = 0
        for doc in documents:
            if doc == self.doc:
                active_idx = idx
            idx += 1
            labels = doc.labels
            final_str = "%s" % (doc.name)
            nb_pages = doc.nb_pages
            if nb_pages > 1:
                final_str += (_("\n  %d pages") % (doc.nb_pages))
            if len(labels) > 0:
                final_str += ("\n  "
                        + "\n  ".join([x.get_html() for x in labels]))
<<<<<<< HEAD
            stock = gtk.STOCK_EXECUTE
            if nb_pages <= 0:
                stock = None
            self.lists['matches']['model'].append(
                [
                    final_str,
                    doc,
                    None,
                    stock,
                    gtk.ICON_SIZE_DIALOG,
                ])

        self.lists['matches']['active_idx'] = active_idx
=======
            self.lists['matches'][1].append([final_str, doc])

        if documents[0].is_new and self.doc.is_new:
            active_idx = 0

>>>>>>> b4d3d66d
        if active_idx >= 0:
            self.lists['matches']['gui'].unselect_all()
            self.lists['matches']['gui'].select_path(active_idx)

            # HACK(Jflesch): The document says that scroll_to_cell() should do
            # nothing if the target cell is already visible (which is the
            # desired behavior here). Except we just emptied the document list
            # model and remade it from scratch. For some reason, it seems that 
            # Gtk will then always consider that the cell is not visible and
            # move the scrollbar.
            # --> we use idle_add to move the scrollbar only once everything has
            # been displayed
            gobject.idle_add(self.lists['matches']['gui'].scroll_to_path,
                             active_idx, False, 0.0, 0.0)
        else:
            self.lists['matches']['gui'].unselect_all()
            pass


    def refresh_page_list(self):
        """
        Reload and refresh the page list.
        Warning: Will remove the thumbnails on all the pages
        """
        self.lists['pages']['model'].clear()
        for page in self.doc.pages:
            self.lists['pages']['model'].append([
                None,  # no thumbnail
                gtk.STOCK_EXECUTE,
                gtk.ICON_SIZE_DIALOG,
                _('Page %d') % (page.page_nb + 1),
                page.page_nb
            ])
        self.indicators['total_pages'].set_text(
                _("/ %d") % (self.doc.nb_pages))
        for widget in self.doc_edit_widgets:
            widget.set_sensitive(self.doc.can_edit)
        for widget in self.need_page_widgets:
            widget.set_sensitive(False)

    def refresh_label_list(self):
        """
        Reload and refresh the label list
        """
        self.lists['labels']['model'].clear()
        labels = self.doc.labels
        for label in self.docsearch.label_list:
            self.lists['labels']['model'].append([
                label.get_html(),
                (label in labels),
                label
            ])
        for widget in self.need_label_widgets:
            widget.set_sensitive(False)

    def refresh_highlighted_words(self):
        if self.page == None:
            return

        old_highlights = self.img['boxes']['highlighted']

        search = unicode(self.search_field.get_text())
        self.img['boxes']['highlighted'] = self.page.get_boxes(search)

        for box in old_highlights:
            self.__undraw_box(self.img['image'].window, box)
        for box in self.img['boxes']['highlighted']:
            self.__draw_box(self.img['image'].window, box)

    def show_page(self, page):
        print "Showing page %s" % (str(page))

        for widget in self.need_page_widgets:
            widget.set_sensitive(True)
        for widget in self.doc_edit_widgets:
            widget.set_sensitive(self.doc.can_edit)

        # TODO(Jflesch): We should not make assumption regarding
        # the page position in the list
        self.lists['pages']['gui'].select_path(page.page_nb)
        self.lists['pages']['gui'].scroll_to_path(page.page_nb, False, 0.0, 0.0)

        self.indicators['current_page'].set_text(
                "%d" % (page.page_nb + 1))

        self.workers['img_builder'].stop()

        self.page = page
        self.img['boxes']['all'] = self.page.boxes
        search = unicode(self.search_field.get_text())
        self.img['boxes']['highlighted'] = self.page.get_boxes(search)

        self.export['dialog'].set_visible(False)
        self.img['boxes']['can_draw'] = True

        self.workers['img_builder'].start()

    def show_doc(self, doc):
        self.workers['page_thumbnailer'].stop()
        self.doc = doc
        for widget in self.need_doc_widgets:
            widget.set_sensitive(True)
        for widget in self.doc_edit_widgets:
            widget.set_sensitive(self.doc.can_edit)
        self.refresh_page_list()
        self.refresh_label_list()
        self.workers['page_thumbnailer'].start()
        if self.doc.nb_pages > 0:
            self.show_page(self.doc.pages[0])
        else:
            self.img['image'].set_from_stock(gtk.STOCK_MISSING_IMAGE,
                                             gtk.ICON_SIZE_DIALOG)

    def __on_export_preview_start(self):
        self.export['estimated_size'].set_text(_("Computing ..."))

    def __on_export_preview_done(self, img_size, pixbuf):
        self.export['estimated_size'].set_text(sizeof_fmt(img_size))
        (pixmap, mask) = pixbuf.render_pixmap_and_mask()
        self.img['image'].set_from_pixmap(pixmap, mask)
        self.img['boxes']['can_draw'] = False

    def __get_img_area_width(self):
        width = self.img['scrollbar'].get_allocation().width
        # TODO(JFlesch): This is not a safe assumption:
        width -= 30
        return width

    def get_zoom_factor(self, pixbuf_width=None):
        el_idx = self.lists['zoom_levels']['gui'].get_active()
        el_iter = self.lists['zoom_levels']['model'].get_iter(el_idx)
        factor = self.lists['zoom_levels']['model'].get_value(el_iter, 1)
        if factor != 0.0:
            return factor
        wanted_width = self.__get_img_area_width()
        if pixbuf_width == None:
            pixbuf_width = self.img['original_width']
        return float(wanted_width) / pixbuf_width

    def refresh_export_preview(self):
        self.img['image'].set_from_stock(gtk.STOCK_EXECUTE, gtk.ICON_SIZE_DIALOG)
        self.workers['export_previewer'].stop()
        self.workers['export_previewer'].start()<|MERGE_RESOLUTION|>--- conflicted
+++ resolved
@@ -2217,11 +2217,7 @@
             # append a new document to the list
             documents.append(ImgDoc(self.__config.workdir))
         documents = [doc for doc in reversed(documents)]
-<<<<<<< HEAD
-
         self.lists['matches']['doclist'] = documents
-=======
->>>>>>> b4d3d66d
 
         self.lists['matches']['model'].clear()
         active_idx = -1
@@ -2238,7 +2234,6 @@
             if len(labels) > 0:
                 final_str += ("\n  "
                         + "\n  ".join([x.get_html() for x in labels]))
-<<<<<<< HEAD
             stock = gtk.STOCK_EXECUTE
             if nb_pages <= 0:
                 stock = None
@@ -2251,14 +2246,11 @@
                     gtk.ICON_SIZE_DIALOG,
                 ])
 
-        self.lists['matches']['active_idx'] = active_idx
-=======
-            self.lists['matches'][1].append([final_str, doc])
-
         if documents[0].is_new and self.doc.is_new:
             active_idx = 0
 
->>>>>>> b4d3d66d
+        self.lists['matches']['active_idx'] = active_idx
+
         if active_idx >= 0:
             self.lists['matches']['gui'].unselect_all()
             self.lists['matches']['gui'].select_path(active_idx)
