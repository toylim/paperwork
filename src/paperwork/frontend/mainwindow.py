--- conflicted
+++ resolved
@@ -355,15 +355,9 @@
                     self.emit('index-update-progression',
                               (progression * 0.75) / total,
                               "%s (%s)" % (op_name, str(doc)))
-<<<<<<< HEAD
+                    self.__wait()
                     # update the docs but don't fit the estimators, its already done
                     op(doc, fit_label_estimator=False)
-=======
-
-                    self.__wait()
-
-                    op(doc)
->>>>>>> b34d6ae9
                     progression += 1
             except KeyError:
                 pass
