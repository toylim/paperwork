--- conflicted
+++ resolved
@@ -1545,16 +1545,10 @@
         job_importer = job_importer.make(importer, file_uri)
         job_importer.connect('no-doc-imported',
                              lambda _: GLib.idle_add(self.__no_doc_imported))
-<<<<<<< HEAD
-        job_importer.connect('import-error',
-                             lambda _, msg: GLib.idle_add(
-                                 self.__import_error, msg))
-=======
         job_importer.connect(
             'import-error',
             lambda _, msg: GLib.idle_add(self.__import_error, msg)
         )
->>>>>>> 03325b4c
         self.__main_win.schedulers['main'].schedule(job_importer)
 
 
