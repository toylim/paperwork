#    Paperwork - Using OCR to grep dead trees the easy way
#    Copyright (C) 2012-2014  Jerome Flesch
#    Copyright (C) 2012  Sebastien Maccagnoni-Munch
#
#    Paperwork is free software: you can redistribute it and/or modify
#    it under the terms of the GNU General Public License as published by
#    the Free Software Foundation, either version 3 of the License, or
#    (at your option) any later version.
#
#    Paperwork is distributed in the hope that it will be useful,
#    but WITHOUT ANY WARRANTY; without even the implied warranty of
#    MERCHANTABILITY or FITNESS FOR A PARTICULAR PURPOSE.  See the
#    GNU General Public License for more details.
#
#    You should have received a copy of the GNU General Public License
#    along with Paperwork.  If not, see <http://www.gnu.org/licenses/>.

import gc
import logging
import os
import sys
import threading

import gettext
from gi.repository import Gdk
from gi.repository import GdkPixbuf
from gi.repository import GLib
from gi.repository import Gio
from gi.repository import GObject
from gi.repository import Gtk
import pillowfight

from paperwork_backend import docexport
from paperwork_backend import docimport
from paperwork_backend.common.page import BasicPage
from paperwork_backend.common.page import DummyPage
from paperwork_backend.docsearch import DocSearch
from paperwork_backend.docsearch import DummyDocSearch
from paperwork.frontend.aboutdialog import AboutDialog
from paperwork.frontend import activation
from paperwork.frontend.diag import DiagDialog
from paperwork.frontend.mainwindow.docs import DocList
from paperwork.frontend.mainwindow.docs import DocPropertiesPanel
from paperwork.frontend.mainwindow.docs import sort_documents_by_date
from paperwork.frontend.mainwindow.pages import PageDrawer
from paperwork.frontend.mainwindow.pages import PageDropHandler
from paperwork.frontend.mainwindow.pages import JobFactoryImgProcesser
from paperwork.frontend.mainwindow.pages import JobFactoryPageBoxesLoader
from paperwork.frontend.mainwindow.pages import JobFactoryPageImgLoader
from paperwork.frontend.mainwindow.pages import SimplePageDrawer
from paperwork.frontend.mainwindow.scan import ScanWorkflow
from paperwork.frontend.mainwindow.scan import MultiAnglesScanWorkflowDrawer
from paperwork.frontend.mainwindow.scan import SingleAngleScanWorkflowDrawer
from paperwork.frontend.multiscan import MultiscanDialog
from paperwork.frontend.searchdialog import SearchDialog
from paperwork.frontend.settingswindow import SettingsWindow
from paperwork.frontend.util import connect_actions
from paperwork.frontend.util import load_cssfile
from paperwork.frontend.util import load_image
from paperwork.frontend.util import load_uifile
from paperwork.frontend.util import sizeof_fmt
from paperwork.frontend.util.actions import SimpleAction
from paperwork.frontend.util.config import get_scanner
from paperwork.frontend.util.dialog import ask_confirmation
from paperwork.frontend.util.dialog import popup_no_scanner_found
from paperwork.frontend.util.canvas import Canvas
from paperwork.frontend.util.canvas.animations import SpinnerAnimation
from paperwork.frontend.util.canvas.drawers import Centerer
from paperwork.frontend.util.canvas.drawers import PillowImageDrawer
from paperwork.frontend.util.canvas.drawers import ProgressBarDrawer
from paperwork.frontend.util.canvas.drawers import TextDrawer
from paperwork.frontend.util.jobs import Job
from paperwork.frontend.util.jobs import JobFactory
from paperwork.frontend.util.jobs import JobScheduler
from paperwork.frontend.util import renderer


_ = gettext.gettext
logger = logging.getLogger(__name__)


<<<<<<< HEAD
__version__ = '1.1-git'
=======
__version__ = '1.0.2'
>>>>>>> 751eb0c0


# during tests, we have multiple instatiations of MainWindow(), but we must
# not register the app again
g_must_init_app = True


def check_scanner(main_win, config):
    if config['scanner_devid'].value is not None:
        return True
    main_win.actions['open_settings'][1].do()
    return False


def set_widget_state(widgets, state, cond=lambda widget: True):
    for widget in widgets:
        if cond(widget):
            if isinstance(widget, Gio.Action):
                widget.set_enabled(state)
            else:
                widget.set_sensitive(state)


class JobIndexLoader(Job):
    """
    Reload the doc index
    """

    __gsignals__ = {
        'index-loading-start': (GObject.SignalFlags.RUN_LAST, None, ()),
        'index-loading-progression': (GObject.SignalFlags.RUN_LAST, None,
                                      (GObject.TYPE_FLOAT,
                                       GObject.TYPE_STRING)),
        'index-loading-end': (GObject.SignalFlags.RUN_LAST, None,
                              (GObject.TYPE_PYOBJECT, )),
    }

    can_stop = True
    priority = 100

    def __init__(self, factory, job_id, config):
        Job.__init__(self, factory, job_id)
        self.__config = config
        self.started = False
        self.done = False

    def __progress_cb(self, progression, total, step, doc=None):
        """
        Update the main progress bar
        """
        if not self.can_run:
            raise StopIteration()
        if progression % 50 != 0:
            return
        txt = None
        if step == DocSearch.INDEX_STEP_LOADING:
            txt = _('Loading ...')
        else:
            assert()  # unknown progression type
            txt = ""
        if doc is not None:
            txt += (" (%s)" % (doc.name))
        self.emit('index-loading-progression', float(progression) / total, txt)

    def do(self):
        if self.done:
            return
        self.can_run = True
        if not self.started:
            self.emit('index-loading-start')
            self.started = True
        try:
            if (self.__config.CURRENT_INDEX_VERSION !=
                    self.__config['index_version'].value):
                logger.info("Index structure is obsolete."
                            " Must rebuild from scratch")
                docsearch = DocSearch(self.__config['workdir'].value)
                # we destroy the index to force its rebuilding
                docsearch.destroy_index()
                self.__config['index_version'].value = \
                    self.__config.CURRENT_INDEX_VERSION
                self.__config.write()

            if not self.can_run:
                return

            docsearch = DocSearch(self.__config['workdir'].value)
            docsearch.set_language(self.__config['ocr_lang'].value)
            docsearch.reload_index(progress_cb=self.__progress_cb)

            if not self.can_run:
                return

            self.emit('index-loading-end', docsearch)
            self.done = True
        except StopIteration:
            logger.info("Index loading interrupted")

    def stop(self, will_resume=False):
        if not will_resume and not self.done:
            self.emit('index-loading-end', None)
            self.done = True
        self.can_run = False


GObject.type_register(JobIndexLoader)


class JobFactoryIndexLoader(JobFactory):
    def __init__(self, main_window, config):
        JobFactory.__init__(self, "IndexLoader")
        self.__main_window = main_window
        self.__config = config

    def make(self):
        job = JobIndexLoader(self, next(self.id_generator), self.__config)
        job.connect('index-loading-start',
                    lambda job: GLib.idle_add(
                        self.__main_window.on_index_loading_start_cb, job))
        job.connect('index-loading-progression',
                    lambda job, progression, txt:
                    GLib.idle_add(self.__main_window.set_progression,
                                  job, progression, txt))
        job.connect('index-loading-end',
                    lambda loader, docsearch: GLib.idle_add(
                        self.__main_window.on_index_loading_end_cb, loader,
                        docsearch
                    ))
        return job


class JobDocExaminer(Job):
    """
    Look for modified documents
    """

    __gsignals__ = {
        'doc-examination-start': (GObject.SignalFlags.RUN_LAST, None, ()),
        'doc-examination-progression': (GObject.SignalFlags.RUN_LAST, None,
                                        (GObject.TYPE_FLOAT,
                                         GObject.TYPE_STRING)),
        'doc-examination-end': (GObject.SignalFlags.RUN_LAST, None, ()),
    }

    can_stop = False
    priority = 50

    def __init__(self, factory, id, config, docsearch):
        Job.__init__(self, factory, id)
        self.__config = config
        self.docsearch = docsearch
        self.done = False
        self.started = False

        self.labels = set()

    def __progress_cb(self, progression, total, step, doc=None):
        """
        Update the main progress bar
        """
        if not self.can_run:
            raise StopIteration()
        if progression % 10 != 0:
            return
        txt = None
        if step == DocSearch.INDEX_STEP_CHECKING:
            txt = _('Checking ...')
        else:
            assert()  # unknown progression type
            txt = ""
        if doc is not None:
            txt += (" (%s)" % (str(doc)))
        self.emit('doc-examination-progression',
                  float(progression) / total, txt)

    def do(self):
        if self.done:
            return

        self.can_run = True

        if not self.started:
            self.emit('doc-examination-start')
            self.started = True
        self.new_docs = set()  # documents
        self.docs_changed = set()  # documents
        self.docs_missing = set()  # document ids
        try:
            doc_examiner = self.docsearch.get_doc_examiner()
            doc_examiner.examine_rootdir(
                self.__on_new_doc,
                self.__on_doc_changed,
                self.__on_doc_missing,
                self.__on_doc_unchanged,
                self.__progress_cb)
            self.emit('doc-examination-end')
            self.done = True
        except StopIteration:
            logger.info("Document examination interrupted")

    def stop(self, will_resume=False):
        self.can_run = False
        if not will_resume:
            self.emit('doc-examination-end')

    def __on_new_doc(self, doc):
        self.new_docs.add(doc)
        self.labels.update(doc.labels)

    def __on_doc_changed(self, doc):
        self.docs_changed.add(doc)
        self.labels.update(doc.labels)

    def __on_doc_missing(self, docid):
        self.docs_missing.add(docid)

    def __on_doc_unchanged(self, doc):
        self.labels.update(doc.labels)


GObject.type_register(JobDocExaminer)


class JobFactoryDocExaminer(JobFactory):
    def __init__(self, main_win, config):
        JobFactory.__init__(self, "DocExaminer")
        self.__main_win = main_win
        self.__config = config

    def make(self, docsearch):
        job = JobDocExaminer(self, next(self.id_generator),
                             self.__config, docsearch)
        job.connect(
            'doc-examination-start',
            lambda job: GLib.idle_add(
                self.__main_win.on_doc_examination_start_cb, job))
        job.connect(
            'doc-examination-progression',
            lambda job, progression, txt: GLib.idle_add(
                self.__main_win.set_progression, job, progression, txt))
        job.connect(
            'doc-examination-end',
            lambda job: GLib.idle_add(
                self.__main_win.on_doc_examination_end_cb, job))
        return job


class JobIndexUpdater(Job):
    """
    Update the index
    """

    __gsignals__ = {
        'index-update-start': (GObject.SignalFlags.RUN_LAST, None, ()),
        'index-update-progression': (GObject.SignalFlags.RUN_LAST, None,
                                     (GObject.TYPE_FLOAT,
                                      GObject.TYPE_STRING)),
        'index-update-interrupted': (GObject.SignalFlags.RUN_LAST, None, ()),
        'index-update-write': (GObject.SignalFlags.RUN_LAST, None, ()),
        'index-update-end': (GObject.SignalFlags.RUN_LAST, None, ()),
    }

    can_stop = True
    priority = 15

    def __init__(self, factory, id, config, docsearch,
                 new_docs=set(), upd_docs=set(), del_docs=set(),
                 optimize=True):
        Job.__init__(self, factory, id)
        self.__docsearch = docsearch
        self.__config = config

        self.__condition = threading.Condition()

        self.new_docs = new_docs
        self.upd_docs = upd_docs
        self.del_docs = del_docs

        self.update_only = len(new_docs) == 0 and len(del_docs) == 0

        self.optimize = optimize
        self.index_updater = None
        self.total = (len(self.new_docs) + len(self.upd_docs) +
                      len(self.del_docs))
        self.progression = float(0)

    def __wakeup(self):
        self.__condition.acquire()
        self.__condition.notify_all()
        self.__condition.release()

    def __wait(self):
        # HACK(Jflesch): Make sure the signal is actually taken care
        # of before continuing. Otherwise, on slow computers, the
        # progress bar may not be updated at all until the index
        # update is finished
        self.__condition.acquire()
        GLib.idle_add(self.__wakeup)
        self.__condition.wait()
        self.__condition.release()

    def do(self):
        # keep in mind that we may have been interrupted and then called back
        # later

        self.can_run = True

        total = len(self.new_docs) + len(self.upd_docs) + len(self.del_docs)
        if total <= 0 and not self.optimize and self.index_updater is None:
            return

        if self.index_updater is None:
            self.emit('index-update-start')
            self.index_updater = self.__docsearch.get_index_updater(
                optimize=self.optimize)

        if not self.can_run:
            self.emit('index-update-interrupted')
            return

        docs = [
            (_("Indexing new document ..."), self.new_docs,
             self.index_updater.add_doc),
            (_("Reindexing modified document ..."), self.upd_docs,
             self.index_updater.upd_doc),
            (_("Removing deleted document from index ..."), self.del_docs,
             self.index_updater.del_doc),
        ]

        for (op_name, doc_bunch, op) in docs:
            try:
                while True:
                    if not self.can_run:
                        self.emit('index-update-interrupted')
                        return
                    doc = doc_bunch.pop()
                    self.emit('index-update-progression',
                              (self.progression * 0.75) / self.total,
                              "%s (%s)" % (op_name, str(doc)))
                    self.__wait()
                    op(doc)
                    self.progression += 1
            except KeyError:
                pass

        if not self.can_run:
            self.emit('index-update-interrupted')
            return

        self.emit('index-update-progression', 0.75,
                  _("Writing index ..."))
        self.emit('index-update-write')
        self.__wait()
        self.index_updater.commit()
        self.index_updater = None
        self.optimize = False
        self.emit('index-update-progression', 1.0, "")
        self.emit('index-update-end')

    def stop(self, will_resume=False):
        self.can_run = False
        if not will_resume:
            self.connect('index-update-interrupted',
                         lambda job:
                         GLib.idle_add(self.index_updater.cancel))


GObject.type_register(JobIndexUpdater)


class JobFactoryIndexUpdater(JobFactory):
    def __init__(self, main_win, config):
        JobFactory.__init__(self, "IndexUpdater")
        self.__main_win = main_win
        self.__config = config

    def make(self, docsearch,
             new_docs=set(), upd_docs=set(), del_docs=set(),
             optimize=True, reload_list=False):
        job = JobIndexUpdater(self, next(self.id_generator), self.__config,
                              docsearch, new_docs, upd_docs, del_docs,
                              optimize)
        job.connect('index-update-start',
                    lambda updater:
                    GLib.idle_add(self.__main_win.on_index_update_start_cb,
                                  updater))
        job.connect('index-update-progression',
                    lambda updater, progression, txt:
                    GLib.idle_add(self.__main_win.set_progression, updater,
                                  progression, txt))
        job.connect('index-update-write',
                    lambda updater:
                    GLib.idle_add(self.__main_win.on_index_update_write_cb,
                                  updater))
        job.connect('index-update-end',
                    lambda updater:
                    GLib.idle_add(self.__main_win.on_index_update_end_cb,
                                  updater))
        if reload_list:
            job.connect('index-update-end',
                        lambda updater:
                        GLib.idle_add(self.__main_win.refresh_doc_list))
        return job


class JobDocSearcher(Job):
    """
    Search the documents
    """
    __gsignals__ = {
        'search-start': (GObject.SignalFlags.RUN_LAST, None, ()),
        # user made a typo
        'search-invalid': (GObject.SignalFlags.RUN_LAST, None, ()),
        # array of documents
        'search-results': (GObject.SignalFlags.RUN_LAST, None,
                           # XXX(Jflesch): TYPE_STRING would turn the Unicode
                           # object into a string object
                           (GObject.TYPE_PYOBJECT,
                            GObject.TYPE_PYOBJECT,)),
        # array of suggestions
        'search-suggestions': (GObject.SignalFlags.RUN_LAST, None,
                               (GObject.TYPE_PYOBJECT,)),
    }

    can_stop = True
    priority = 500

    def __init__(self, factory, id, config, docsearch, sort_func,
                 search_type, search):
        Job.__init__(self, factory, id)
        self.search = search
        self.__search_type = search_type
        self.__docsearch = docsearch
        self.__sort_func = sort_func
        self.__config = config

    def do(self):
        self.can_run = True

        self._wait(0.5)
        if not self.can_run:
            return

        self.emit('search-start')

        try:
            logger.info("Searching: [%s]" % self.search)
            documents = self.__docsearch.find_documents(
                self.search,
                search_type=self.__search_type)
        except Exception as exc:
            logger.error("Invalid search: [%s]" % self.search)
            logger.error("Exception was: %s: %s" % (type(exc), str(exc)))
            logger.exception(exc)
            self.emit('search-invalid')
            return
        if not self.can_run:
            return

        if self.search == u"":
            # when no specific search has been done, the sorting is always
            # the same
            sort_documents_by_date(documents)
        else:
            self.__sort_func(documents)
        self.emit('search-results', self.search, documents)

        if not self.can_run:
            logger.info("Search cancelled. Won't look for suggestions")
            return
        suggestions = self.__docsearch.find_suggestions(self.search)
        self.emit('search-suggestions', suggestions)

    def stop(self, will_resume=False):
        self.can_run = False
        self._stop_wait()


GObject.type_register(JobDocSearcher)


class JobFactoryDocSearcher(JobFactory):
    def __init__(self, main_win, config):
        JobFactory.__init__(self, "Search")
        self.__main_win = main_win
        self.__config = config

    def make(self, docsearch, sort_func, search_type, search):
        job = JobDocSearcher(self, next(self.id_generator), self.__config,
                             docsearch, sort_func, search_type, search)
        job.connect('search-start', lambda searcher:
                    GLib.idle_add(self.__main_win.on_search_start_cb))
        job.connect('search-results',
                    lambda searcher, search, documents:
                    GLib.idle_add(self.__main_win.on_search_results_cb,
                                  search, documents))
        job.connect('search-invalid',
                    lambda searcher: GLib.idle_add(
                        self.__main_win.on_search_invalid_cb))
        job.connect('search-suggestions',
                    lambda searcher, suggestions:
                    GLib.idle_add(self.__main_win.on_search_suggestions_cb,
                                  suggestions))
        return job


class JobLabelPredictor(Job):
    """
    Predicts what labels should be on a document
    """

    __gsignals__ = {
        # array of labels (strings)
        'predicted-labels': (GObject.SignalFlags.RUN_LAST, None,
                             (
                                 GObject.TYPE_PYOBJECT,  # doc
                                 GObject.TYPE_PYOBJECT,  # array of labels
                             )),
    }

    can_stop = True
    priority = 10

    def __init__(self, factory, id, docsearch, doc):
        Job.__init__(self, factory, id)
        self.__docsearch = docsearch
        self.doc = doc

    def _progress_cb(self, current, total):
        if not self.can_run:
            raise StopIteration()

    def do(self):
        self.can_run = True
        try:
            predicted_labels = self.__docsearch.guess_labels(self.doc)
            logger.info("Predicted labels on document [%s]: [%s]"
                        % (self.doc.docid, predicted_labels))
            self.emit('predicted-labels', self.doc, predicted_labels)
        except StopIteration:
            return

    def stop(self, will_resume=False):
        self.can_run = False


GObject.type_register(JobLabelPredictor)


class JobFactoryLabelPredictorOnNewDoc(JobFactory):
    def __init__(self, main_win):
        JobFactory.__init__(self, "Label predictor (on new doc)")
        self.__main_win = main_win

    def make(self, doc):
        job = JobLabelPredictor(self, next(self.id_generator),
                                self.__main_win.docsearch, doc)
        return job


class JobExportPreviewer(Job):
    __gsignals__ = {
        'export-preview-start': (GObject.SignalFlags.RUN_LAST, None, ()),
        'export-preview-done': (GObject.SignalFlags.RUN_LAST, None,
                                (GObject.TYPE_INT, GObject.TYPE_PYOBJECT,)),
    }

    can_stop = True
    priority = 500

    def __init__(self, factory, id, exporter):
        Job.__init__(self, factory, id)
        self.__exporter = exporter

    def do(self):
        self.can_run = True
        self._wait(0.7)
        if not self.can_run:
            return

        self.emit('export-preview-start')

        size = self.__exporter.estimate_size()
        if not self.can_run:
            return

        img = self.__exporter.get_img()
        if not self.can_run:
            return

        drawer = PillowImageDrawer((0, 0), img)
        if not self.can_run:
            return

        self.emit('export-preview-done', size, drawer)

    def stop(self, will_resume=False):
        self.can_run = False
        self._stop_wait()


GObject.type_register(JobExportPreviewer)


class JobFactoryExportPreviewer(JobFactory):
    def __init__(self, main_win):
        JobFactory.__init__(self, "ExportPreviewer")
        self.__main_win = main_win

    def make(self, exporter):
        job = JobExportPreviewer(self, next(self.id_generator), exporter)
        job.connect('export-preview-start',
                    lambda job:
                    GLib.idle_add(self.__main_win.on_export_preview_start))
        job.connect('export-preview-done',
                    lambda job, size, pixbuf:
                    GLib.idle_add(self.__main_win.on_export_preview_done,
                                  size, pixbuf))
        return job


class JobPageEditor(Job):
    __gsignals__ = {
        'page-editing-img-edit': (GObject.SignalFlags.RUN_LAST, None,
                                  (GObject.TYPE_PYOBJECT, )),
        'page-editing-done': (GObject.SignalFlags.RUN_LAST, None,
                              (GObject.TYPE_PYOBJECT, )),
    }

    can_stop = False
    priority = 10

    def __init__(self, factory, id, page, changes=[]):
        Job.__init__(self, factory, id)
        self.__page = page
        self.__changes = changes[:]

    def do(self):
        self.emit('page-editing-img-edit', self.__page)
        try:
            img = self.__page.img
            for change in self.__changes:
                img = change.do(img, 1.0)
            self.__page.img = img
        finally:
            self.emit('page-editing-done', self.__page)


GObject.type_register(JobPageEditor)


class JobPageImgRenderer(Job):
    __gsignals__ = {
        'rendered': (GObject.SignalFlags.RUN_LAST, None,
                     (GObject.TYPE_PYOBJECT, GObject.TYPE_PYOBJECT)),
    }

    can_stop = False
    priority = 100

    def __init__(self, factory, id, page):
        Job.__init__(self, factory, id)
        self.page = page

    def do(self):
        self.emit("rendered", self.page.img, self.page.boxes)


class JobFactoryPageImgRenderer(JobFactory):
    def __init__(self):
        JobFactory.__init__(self, "PageImgRenderer")

    def make(self, page):
        return JobPageImgRenderer(self, next(self.id_generator), page)


class JobImporter(Job):
    __gsignals__ = {
        'import-error': (GObject.SignalFlags.RUN_LAST, None,
                         (GObject.TYPE_PYOBJECT, )),
        'no-doc-imported': (GObject.SignalFlags.RUN_LAST, None, ()),
    }

    can_stop = False
    priority = 150

    def __init__(self, factory, id, main_win, config, importer, file_uri):
        Job.__init__(self, factory, id)
        self.__main_win = main_win
        self.__config = config
        self.importer = importer
        self.file_uri = file_uri

    class IndexAdder(object):
        def __init__(self, main_win, page_iterator, must_add_labels=False):
            self._main_win = main_win
            self._page_iterator = page_iterator
            self.must_add_labels = must_add_labels

            self._docs_to_label_predict = set()
            self._docs_to_upd = set()

        def start(self):
            self._ocr_next_page()

        def _ocr_next_page(self):
            try:
                page = next(self._page_iterator)
                logger.info("Examining page %s" % str(page))
            except StopIteration:
                logger.info("OCR has been redone on all the target pages")
                if len(self._docs_to_label_predict) > 0:
                    self._predict_labels()
                else:
                    self._update_index()
                return

            renderer = self._main_win.job_factories['page_img_renderer']
            renderer = renderer.make(page)
            renderer.connect("rendered", lambda _, img, boxes:
                             GLib.idle_add(self._ocr,
                                           page, img, boxes))
            self._main_win.schedulers['main'].schedule(renderer)

        def _ocr(self, page, page_img, boxes):
            if len(boxes) <= 0:
                logger.info("Doing OCR on %s" % str(page))
                self._main_win.show_doc(page.doc)
                scan_workflow = self._main_win.make_scan_workflow()
                drawer = self._main_win.make_scan_workflow_drawer(
                    scan_workflow, single_angle=True, page=page)
                self._main_win.add_scan_workflow(page.doc, drawer,
                                                 page_nb=page.page_nb)
                scan_workflow.connect('process-done',
                                      lambda scan_workflow, img, boxes:
                                      GLib.idle_add(self._on_page_ocr_done,
                                                    scan_workflow, img,
                                                    boxes, page))
                scan_workflow.ocr(page_img, angles=1)
            else:
                logger.info("Imported page %s already has text" % page)
                self._add_doc_to_checklists(page.doc)
                GLib.idle_add(self._ocr_next_page)

        def _on_page_ocr_done(self, scan_workflow, img, boxes, page):
            if page.can_edit:
                page.img = img
            page.boxes = boxes

            logger.info("OCR done on %s" % str(page))
            self._main_win.remove_scan_workflow(scan_workflow)
            self._main_win.show_page(page, force_refresh=True)
            self._add_doc_to_checklists(page.doc)
            self._ocr_next_page()

        def _add_doc_to_checklists(self, doc):
            self._docs_to_upd.add(doc)
            if self.must_add_labels:
                self._docs_to_label_predict.add(doc)

        def _predict_labels(self):
            for doc in self._docs_to_label_predict:
                logger.info("Predicting labels on doc %s"
                            % str(doc))
                factory = self._main_win.job_factories[
                    'label_predictor_on_new_doc'
                ]
                job = factory.make(doc)
                job.connect("predicted-labels",
                            self._on_predicted_labels)
                self._main_win.schedulers['main'].schedule(job)

        def _on_predicted_labels(self, predictor, doc, predicted_labels):
            GLib.idle_add(self._on_predicted_labels2, doc, predicted_labels)

        def _on_predicted_labels2(self, doc, predicted_labels):
            logger.info("Label predicted on doc %s" % str(doc))
            for label in self._main_win.docsearch.label_list:
                if label in predicted_labels:
                    self._main_win.docsearch.add_label(doc, label,
                                                       update_index=False)
            self._docs_to_label_predict.remove(doc)
            if len(self._docs_to_label_predict) <= 0:
                self._update_index()
            self._main_win.refresh_label_list()

        def _update_index(self):
            logger.info("Updating index for %d docs"
                        % len(self._docs_to_upd))
            job = self._main_win.job_factories['index_updater'].make(
                self._main_win.docsearch, new_docs=self._docs_to_upd,
                optimize=False, reload_list=True)
            self._main_win.schedulers['index'].schedule(job)
            self._docs_to_upd = set()

    def do(self):
        self.__main_win.set_mouse_cursor("Busy")
        try:
            try:
                (docs, page, must_add_labels) = self.importer.import_doc(
                    self.file_uri, self.__main_win.docsearch,
                    self.__main_win.doc
                )
            finally:
                self.__main_win.set_mouse_cursor("Normal")
        except Exception as exc:
            self.emit('import-error', str(exc))
            raise

        if docs is None or len(docs) <= 0:
            self.emit('no-doc-imported')
            return

        if page is not None:
            nb_docs = 0
            nb_pages = 1
        else:
            nb_docs = len(docs)
            nb_pages = 0
        logger.info("Importing %d docs and %d pages" % (nb_docs, nb_pages))

        self.__main_win.show_doc(docs[-1], force_refresh=True)

        if page is not None:
            self.__main_win.show_page(page, force_refresh=True)
        set_widget_state(self.__main_win.need_doc_widgets, True)

        if page is not None:
            self.IndexAdder(self.__main_win, iter([page]),
                            must_add_labels).start()
            return

        if len(docs) > 0:
            pages = []
            for doc in docs:
                new_pages = [p for p in doc.pages]
                pages += new_pages
            if len(pages) > 0:
                self.IndexAdder(self.__main_win, iter(pages),
                                must_add_labels).start()


GObject.type_register(JobImporter)


class JobFactoryImporter(JobFactory):
    def __init__(self, main_win, config):
        JobFactory.__init__(self, "Importer")
        self._main_win = main_win
        self._config = config

    def make(self, importer, file_uri):
        return JobImporter(self, next(self.id_generator),
                           self._main_win, self._config,
                           importer, file_uri)


class ActionNewDocument(SimpleAction):
    """
    Starts a new docume.
    """
    def __init__(self, doclist, main_win):
        SimpleAction.__init__(self, "New document")
        self.__doclist = doclist
        self.__main_win = main_win

    def do(self):
        SimpleAction.do(self)

        self.__main_win.allow_multiselect = False
        self.__doclist.open_new_doc()
        self.__doclist.gui['scrollbars'].get_vadjustment().set_value(0)


class ActionUpdateSearchResults(SimpleAction):
    """
    Update search results
    """
    def __init__(self, main_window, refresh_pages=True):
        SimpleAction.__init__(self, "Update search results")
        self.__main_win = main_window
        self.__refresh_pages = refresh_pages

    def do(self):
        SimpleAction.do(self)
        self.__main_win.refresh_doc_list()

        if self.__refresh_pages:
            self.__main_win.refresh_boxes()


class ActionOpenSearchDialog(SimpleAction):
    def __init__(self, main_window):
        SimpleAction.__init__(self, "Open search dialog")
        self.__main_win = main_window
        self.dialog = None  # for tests

    def do(self):
        logger.info("Opening search dialog")
        self.dialog = SearchDialog(self.__main_win)
        response = self.dialog.run()
        if response == 1:
            logger.info("Search dialog: apply")
            search = self.dialog.get_search_string()
            self.__main_win.search_field.set_text(search)
        else:
            logger.info("Search dialog: cancelled")
        self.dialog = None


class ActionOpenViewSettings(SimpleAction):
    def __init__(self, main_window):
        SimpleAction.__init__(self, "Open view settings")
        self.__main_win = main_window

    def do(self):
        SimpleAction.do(self)
        self.__main_win.popovers['view_settings'].set_relative_to(
            self.__main_win.actions['open_view_settings'][0][0])
        self.__main_win.popovers['view_settings'].set_visible(True)


class ActionShowDocumentAsPaged(SimpleAction):
    def __init__(self, main_window):
        SimpleAction.__init__(self, "Show document page per page")
        self.__main_win = main_window

    def do(self):
        SimpleAction.do(self)
        self.__main_win.set_layout('paged')


class ActionShowDocumentAsGrid(SimpleAction):
    def __init__(self, main_window):
        SimpleAction.__init__(self, "Show document as a grid")
        self.__main_win = main_window

    def do(self):
        SimpleAction.do(self)
        self.__main_win.set_layout('grid')


class ActionSwitchSorting(SimpleAction):
    def __init__(self, main_window, config):
        SimpleAction.__init__(self, "Switch sorting")
        self.__main_win = main_window
        self.__config = config
        self.__upd_search_results_action = \
            ActionUpdateSearchResults(main_window, refresh_pages=False)

    def do(self):
        SimpleAction.do(self)
        (sorting_name, unused) = self.__main_win.get_doc_sorting()
        logger.info("Document sorting: %s" % sorting_name)
        self.__config['result_sorting'].value = sorting_name
        self.__config.write()
        self.__upd_search_results_action.do()


class ActionMovePageIndex(SimpleAction):
    def __init__(self, main_window, relative=True, value=0):
        if relative:
            txt = "previous"
            if value > 0:
                txt = "next"
        else:
            if value < 0:
                txt = "last"
            else:
                txt = "page %d" % (value)
        SimpleAction.__init__(self, ("Show the %s page" % (txt)))
        self.relative = relative
        self.value = value
        self.__main_win = main_window

    def do(self):
        SimpleAction.do(self)
        page_idx = self.__main_win.page.page_nb
        if self.relative:
            page_idx += self.value
        elif self.value < 0:
            page_idx = self.__main_win.doc.nb_pages - 1
        else:
            page_idx = self.value
        if page_idx < 0 or page_idx >= self.__main_win.doc.nb_pages:
            return
        page = self.__main_win.doc.pages[page_idx]
        self.__main_win.show_page(page, force_refresh=True)


class ActionOpenPageNb(SimpleAction):
    def __init__(self, main_window):
        SimpleAction.__init__(self, "Show a page (selected on its number)")
        self.__main_win = main_window

    def entry_changed(self, entry):
        pass

    def do(self):
        SimpleAction.do(self)
        page_nb = self.__main_win.page_nb['current'].get_text()
        try:
            page_nb = int(page_nb) - 1
        except ValueError:
            return
        if page_nb > self.__main_win.doc.nb_pages:
            page_nb = self.__main_win.doc.nb_pages - 1
        if page_nb < 0:
            return
        page = self.__main_win.doc.pages[page_nb]
        self.__main_win.show_page(page)


class ActionUpdPageSizes(SimpleAction):
    def __init__(self, main_window):
        SimpleAction.__init__(self, "Reload current page")
        self.__main_win = main_window
        self.enabled = True

    def do(self):
        if not self.enabled:
            return
        SimpleAction.do(self)
        mw = self.__main_win
        mw.zoom_level['auto'] = False
        mw.update_page_sizes()
        mw.img['canvas'].recompute_size(upd_scrollbar_values=True)
        mw.img['canvas'].redraw()


class ActionRefreshBoxes(SimpleAction):
    def __init__(self, main_window):
        SimpleAction.__init__(self, "Refresh current page boxes")
        self.__main_win = main_window

    def do(self):
        SimpleAction.do(self)
        self.__main_win.refresh_boxes()


class ActionToggleAllBoxes(SimpleAction):
    def __init__(self, main_window):
        SimpleAction.__init__(self, "Toggle all boxes visibility")
        self.__main_win = main_window

    def do(self):
        SimpleAction.do(self)
        self.__main_win.refresh_boxes()


class ActionToggleLabel(object):
    def __init__(self, main_window):
        self.__main_win = main_window

    def toggle_cb(self, renderer, objpath):
        label = self.__main_win.lists['labels']['model'][objpath][2]
        if label not in self.__main_win.doc.labels:
            logger.info("Action: Adding label '%s' on document '%s'"
                        % (label.name, str(self.__main_win.doc)))
            self.__main_win.docsearch.add_label(self.__main_win.doc, label,
                                                update_index=False)
        else:
            logger.info("Action: Removing label '%s' on document '%s'"
                        % (label.name, self.__main_win.doc))
            self.__main_win.docsearch.remove_label(self.__main_win.doc, label,
                                                   update_index=False)
        self.__main_win.refresh_label_list()
        self.__main_win.refresh_docs({self.__main_win.doc},
                                     redo_thumbnails=False)
        job = self.__main_win.job_factories['index_updater'].make(
            self.__main_win.docsearch, upd_docs={self.__main_win.doc},
            optimize=False)
        self.__main_win.schedulers['index'].schedule(job)

    def connect(self, cellrenderers):
        for cellrenderer in cellrenderers:
            cellrenderer.connect('toggled', self.toggle_cb)


class ActionOpenDocDir(SimpleAction):
    def __init__(self, main_window):
        SimpleAction.__init__(self, "Open doc dir")
        self.__main_win = main_window

    def do(self):
        SimpleAction.do(self)
        if os.name == 'nt':
            os.startfile(self.__main_win.doc.path)
            return
        os.system('xdg-open "%s" &' % (self.__main_win.doc.path))


class ActionPrintDoc(SimpleAction):
    def __init__(self, main_window):
        SimpleAction.__init__(self, "Open print dialog")
        self.__main_win = main_window

    class PrintPageCb(object):
        def __init__(self, doc, keep_refs):
            self.doc = doc
            self.keep_refs = keep_refs

        def print_page_cb(self, print_op, print_context, page_nb):
            self.doc.print_page_cb(print_op, print_context, page_nb,
                                   self.keep_refs)

    def do(self):
        SimpleAction.do(self)

        keep_refs = {}
        cb = self.PrintPageCb(self.__main_win.doc, keep_refs)

        print_settings = Gtk.PrintSettings()
        print_op = Gtk.PrintOperation()
        print_op.set_print_settings(print_settings)
        print_op.set_n_pages(self.__main_win.doc.nb_pages)
        print_op.set_current_page(self.__main_win.page.page_nb)
        print_op.set_use_full_page(False)
        print_op.set_job_name(str(self.__main_win.doc))
        print_op.set_export_filename(str(self.__main_win.doc) + ".pdf")
        print_op.set_allow_async(False)
        print_op.connect("draw-page", cb.print_page_cb)
        print_op.set_embed_page_setup(True)
        print_op.run(Gtk.PrintOperationAction.PRINT_DIALOG,
                     self.__main_win.window)
        del keep_refs


class ActionOpenSettings(SimpleAction):
    def __init__(self, main_window, config):
        SimpleAction.__init__(self, "Open settings dialog")
        self.__main_win = main_window
        self.__config = config
        # for tests only / prevent also the dialog from being GC
        self.dialog = None

    def do(self):
        SimpleAction.do(self)
        self.dialog = SettingsWindow(self.__main_win.schedulers['main'],
                                     self.__main_win.window, self.__config)
        self.dialog.connect("need-reindex", self.__reindex_cb)
        self.dialog.connect("config-changed", self.__on_config_changed_cb)

    def __reindex_cb(self, settings_window):
        self.__main_win.actions['reindex'][1].do()

    def __on_config_changed_cb(self, setttings_window):
        self.__main_win.docsearch.set_language(self.__config['ocr_lang'].value)
        set_widget_state(
            self.__main_win.actions['multi_scan'][0],
            self.__config['scanner_has_feeder'].value
        )


class ActionSingleScan(SimpleAction):
    def __init__(self, main_window, config):
        SimpleAction.__init__(self, "Scan a single page")
        self.__main_win = main_window
        self.__config = config

    def __on_scan_ocr_canceled(self, scan_workflow):
        docid = self.__main_win.remove_scan_workflow(scan_workflow)
        if self.__main_win.doc.docid == docid:
            self.__main_win.show_page(self.__main_win.doc.pages[-1],
                                      force_refresh=True)

    def __on_scan_error(self, scan_workflow, exc):
        if isinstance(exc, StopIteration):
            msg = _("Scan failed: No paper found")
        else:
            msg = _("Scan failed: {}").format(str(exc))
        flags = (Gtk.DialogFlags.MODAL | Gtk.DialogFlags.DESTROY_WITH_PARENT)
        dialog = Gtk.MessageDialog(transient_for=self.__main_win.window,
                                   flags=flags,
                                   message_type=Gtk.MessageType.ERROR,
                                   buttons=Gtk.ButtonsType.OK,
                                   text=msg)
        dialog.run()
        dialog.destroy()

        if not scan_workflow:
            return
        docid = self.__main_win.remove_scan_workflow(scan_workflow)
        if self.__main_win.doc.docid == docid:
            self.__main_win.show_page(self.__main_win.doc.pages[-1],
                                      force_refresh=True)

    def __on_ocr_done(self, scan_workflow, img, line_boxes):
        docid = self.__main_win.remove_scan_workflow(scan_workflow)
        self.__main_win.add_page(docid, img, line_boxes)

    def do(self):
        self.__main_win.set_mouse_cursor("Busy")
        GLib.idle_add(self._do)

    def _do(self):
        SimpleAction.do(self)

        try:
            if not check_scanner(self.__main_win, self.__config):
                return

            try:
                (dev, resolution) = get_scanner(self.__config)
            except Exception as exc:
                logger.warning("Exception while configuring scanner: %s: %s."
                               " Assuming scanner is not connected",
                               type(exc), exc)
                logger.exception(exc)
                popup_no_scanner_found(self.__main_win.window, str(exc))
                return
            try:
                scan_session = dev.scan(multiple=False)
            except Exception as exc:
                logger.warning("Error while scanning: {}".format(str(exc)))
                self.__on_scan_error(None, exc)
                raise
        finally:
            self.__main_win.set_mouse_cursor("Normal")

        scan_workflow = self.__main_win.make_scan_workflow()
        scan_workflow.connect('scan-canceled', lambda scan_workflow:
                              GLib.idle_add(self.__on_scan_ocr_canceled,
                                            scan_workflow))
        scan_workflow.connect('scan-error', lambda scan_scan, exc:
                              GLib.idle_add(self.__on_scan_error,
                                            scan_workflow,
                                            exc))
        scan_workflow.connect('ocr-canceled', lambda scan_workflow:
                              GLib.idle_add(self.__on_scan_ocr_canceled,
                                            scan_workflow))
        scan_workflow.connect('process-done', lambda scan_workflow, img, boxes:
                              GLib.idle_add(self.__on_ocr_done, scan_workflow,
                                            img, boxes))

        drawer = self.__main_win.make_scan_workflow_drawer(
            scan_workflow, single_angle=False)
        self.__main_win.add_scan_workflow(self.__main_win.doc, drawer)
        scan_workflow.scan_and_ocr(resolution, scan_session)


class ActionMultiScan(SimpleAction):
    def __init__(self, main_window, config):
        SimpleAction.__init__(self, "Scan multiples pages")
        self.__main_win = main_window
        self.__config = config

    def do(self):
        SimpleAction.do(self)
        if not check_scanner(self.__main_win, self.__config):
            return
        ms = MultiscanDialog(self.__main_win, self.__config)
        ms.connect("need-show-page",
                   lambda ms_dialog, page:
                   GLib.idle_add(self.__show_page, page))

    def __show_page(self, page):
        self.__main_win.refresh_doc_list()
        self.__main_win.show_page(page)


class ActionImport(SimpleAction):
    def __init__(self, main_window, config):
        SimpleAction.__init__(self, "Import file(s)")
        self.__main_win = main_window
        self.__config = config

    def __select_file(self):
        widget_tree = load_uifile(
            os.path.join("import", "importfileselector.glade"))
        dialog = widget_tree.get_object("filechooserdialog")
        dialog.set_transient_for(self.__main_win.window)
        dialog.set_local_only(False)
        dialog.set_select_multiple(False)

        response = dialog.run()
        if response != 0:
            logger.info("Import: Canceled by user")
            dialog.destroy()
            return None
        file_uri = dialog.get_uri()
        dialog.destroy()
        logger.info("Import: %s" % file_uri)
        return file_uri

    def __select_importer(self, importers):
        widget_tree = load_uifile(
            os.path.join("import", "importaction.glade"))
        combobox = widget_tree.get_object("comboboxImportAction")
        importer_list = widget_tree.get_object("liststoreImportAction")
        dialog = widget_tree.get_object("dialogImportSelect")

        importer_list.clear()
        for importer in importers:
            importer_list.append([str(importer), importer])

        response = dialog.run()
        if not response:
            raise Exception("Import cancelled by user")

        active_idx = combobox.get_active()
        return importer_list[active_idx][1]

    def __no_importer(self, file_uri):
        msg = (_("Don't know how to import '%s'. Sorry.") %
               (os.path.basename(file_uri)))
        flags = (Gtk.DialogFlags.MODAL |
                 Gtk.DialogFlags.DESTROY_WITH_PARENT)
        dialog = Gtk.MessageDialog(transient_for=self.__main_win.window,
                                   flags=flags,
                                   message_type=Gtk.MessageType.ERROR,
                                   buttons=Gtk.ButtonsType.OK,
                                   text=msg)
        dialog.run()
        dialog.destroy()

    def __no_doc_imported(self):
        msg = _("No new document to import found")
        flags = (Gtk.DialogFlags.MODAL |
                 Gtk.DialogFlags.DESTROY_WITH_PARENT)
        dialog = Gtk.MessageDialog(transient_for=self.__main_win.window,
                                   flags=flags,
                                   message_type=Gtk.MessageType.WARNING,
                                   buttons=Gtk.ButtonsType.OK,
                                   text=msg)
        dialog.run()
        dialog.destroy()

    def __import_error(self, msg):
        msg = _("Import failed: {}").format(msg)
        flags = (Gtk.DialogFlags.MODAL |
                 Gtk.DialogFlags.DESTROY_WITH_PARENT)
        dialog = Gtk.MessageDialog(transient_for=self.__main_win.window,
                                   flags=flags,
                                   message_type=Gtk.MessageType.WARNING,
                                   buttons=Gtk.ButtonsType.OK,
                                   text=msg)
        dialog.run()
        dialog.destroy()

    def do(self):
        SimpleAction.do(self)

        file_uri = self.__select_file()
        if file_uri is None:
            return

        importers = docimport.get_possible_importers(
            file_uri, self.__main_win.doc)
        if len(importers) <= 0:
            self.__no_importer(file_uri)
            return
        elif len(importers) > 1:
            importer = self.__select_importers(importers)
        else:
            importer = importers[0]

        Gtk.RecentManager().add_item(file_uri)

        job_importer = self.__main_win.job_factories['importer']
        job_importer = job_importer.make(importer, file_uri)
        job_importer.connect('no-doc-imported',
                             lambda _: self.__no_doc_imported())
        job_importer.connect('import-error',
                             lambda _, msg: self.__import_error(msg))
        self.__main_win.schedulers['main'].schedule(job_importer)


class ActionDeletePage(SimpleAction):
    def __init__(self, main_window):
        SimpleAction.__init__(self, "Delete page")
        self.__main_win = main_window

    def do(self, page=None):
        """
        Ask for confirmation and then delete the page being viewed.
        """
        if not ask_confirmation(self.__main_win.window):
            return

        if page is None:
            page = self.__main_win.page
        doc = page.doc

        SimpleAction.do(self)
        logger.info("Deleting ...")
        page.destroy()
        logger.info("Deleted")
        doc.drop_cache()
        self.__main_win.page = None
        set_widget_state(self.__main_win.need_page_widgets, False)
        if len(doc.pages) > 0:
            self.__main_win.refresh_docs({doc})
        else:
            self.__main_win.refresh_doc_list()
        self.__main_win.show_doc(self.__main_win.doc, force_refresh=True)

        if doc.nb_pages <= 0:
            job = self.__main_win.job_factories['index_updater'].make(
                self.__main_win.docsearch, del_docs={doc},
                optimize=False)
        else:
            job = self.__main_win.job_factories['index_updater'].make(
                self.__main_win.docsearch, upd_docs={doc}, optimize=False)
        self.__main_win.schedulers['index'].schedule(job)


class ActionRedoOCR(SimpleAction):
    def __init__(self, name, main_window, ask_confirmation=True):
        SimpleAction.__init__(self, name)
        self._main_win = main_window
        self.ask_confirmation = ask_confirmation

    def _do_next_page(self, page_iterator, docs_done=None):
        try:
            page = next(page_iterator)
        except StopIteration:
            logger.info("OCR has been redone on all the target pages")
            raise

        if page.doc != self._main_win.doc:
            self._main_win.show_doc(page.doc)

        logger.info("Redoing OCR on %s" % str(page))
        scan_workflow = self._main_win.make_scan_workflow()
        drawer = self._main_win.make_scan_workflow_drawer(
            scan_workflow, single_angle=True, page=page)
        self._main_win.add_scan_workflow(page.doc, drawer,
                                         page_nb=page.page_nb)
        scan_workflow.connect('process-done',
                              lambda scan_workflow, img, boxes:
                              GLib.idle_add(self._on_page_ocr_done,
                                            scan_workflow,
                                            img, boxes, page, page_iterator,
                                            docs_done))
        scan_workflow.ocr(page.img, angles=1)

    def _on_page_ocr_done(self, scan_workflow, img, boxes, page, page_iterator,
                          docs_done=None):
        if docs_done is None:
            docs_done = set()
        page.boxes = boxes

        docid = self._main_win.remove_scan_workflow(scan_workflow)

        doc = self._main_win.docsearch.get_doc_from_docid(docid, inst=False)
        docs_done.add(doc)

        try:
            self._do_next_page(page_iterator)
        except StopIteration:
            if self._main_win.doc in docs_done:
                self._main_win.show_doc(self._main_win.doc, force_refresh=True)
            job = self._main_win.job_factories['index_updater'].make(
                self._main_win.docsearch, upd_docs=docs_done, optimize=False)
            self._main_win.schedulers['index'].schedule(job)

    def do(self, pages_iterator):
        if (self.ask_confirmation and
                not ask_confirmation(self._main_win.window)):
            return
        SimpleAction.do(self)
        self._do_next_page(pages_iterator)


class AllPagesIterator(object):
    def __init__(self, docsearch):
        self.__doc_iter = iter(docsearch.docs)
        doc = next(self.__doc_iter)
        self.__page_iter = iter(doc.pages)

    def __iter__(self):
        return self

    def next(self):
        while True:
            try:
                return next(self.__page_iter)
            except StopIteration:
                doc = next(self.__doc_iter)
                self.__page_iter = iter(doc.pages)

    def __next__(self):
        return self.next()


class ActionRedoAllOCR(ActionRedoOCR):
    def __init__(self, main_window):
        ActionRedoOCR.__init__(self, "Redoing all ocr", main_window)

    def do(self):
        docsearch = self._main_win.docsearch
        all_page_iter = AllPagesIterator(docsearch)
        ActionRedoOCR.do(self, all_page_iter)


class ActionRedoDocOCR(ActionRedoOCR):
    def __init__(self, main_window):
        ActionRedoOCR.__init__(self, "Redoing doc ocr", main_window)

    def do(self):
        doc = self._main_win.doc
        ActionRedoOCR.do(self, iter(doc.pages))


class ActionRedoPageOCR(ActionRedoOCR):
    def __init__(self, main_window):
        ActionRedoOCR.__init__(self, "Redoing page ocr",
                               main_window, ask_confirmation=False)

    def do(self, page=None):
        if page is None:
            page = self._main_win.page
        ActionRedoOCR.do(self, iter([page]))


class BasicActionOpenExportDialog(SimpleAction):
    def __init__(self, main_window, action_txt):
        SimpleAction.__init__(self, action_txt)
        self.main_win = main_window

        self.simplifications = [
            (_("No simplification"), self._noop,),
            (_("Soft"), self._unpaper,),
            (_("Hard"), self._swt_soft,),
            (_("Extreme"), self._swt_hard,),
        ]

    def _noop(self, pil_img):
        return pil_img

    def _unpaper(self, pil_img):
        # unpaper order
        out_img = pil_img
        out_img = pillowfight.unpaper_blackfilter(out_img)
        out_img = pillowfight.unpaper_noisefilter(out_img)
        out_img = pillowfight.unpaper_blurfilter(out_img)
        out_img = pillowfight.unpaper_masks(out_img)
        out_img = pillowfight.unpaper_grayfilter(out_img)
        out_img = pillowfight.unpaper_border(out_img)
        return out_img

    def _swt_soft(self, pil_img):
        return pillowfight.swt(
            pil_img, output_type=pillowfight.SWT_OUTPUT_ORIGINAL_BOXES
        )

    def _swt_hard(self, pil_img):
        return pillowfight.swt(
            pil_img, output_type=pillowfight.SWT_OUTPUT_BW_TEXT
        )

    def init_dialog(self):
        widget_tree = load_uifile(os.path.join("mainwindow", "export.glade"))
        self.main_win.export['dialog'] = widget_tree.get_object("infobarExport")
        self.main_win.export['fileFormat'] = {
            'widget': widget_tree.get_object("comboboxExportFormat"),
            'model': widget_tree.get_object("liststoreExportFormat"),
        }
        self.main_win.export['pageSimplification'] = {
            'label': widget_tree.get_object("labelPageSimplification"),
            'widget': widget_tree.get_object("comboboxPageSimplification"),
            'model': widget_tree.get_object("liststorePageSimplification"),
        }
        self.main_win.export['pageFormat'] = {
            'label': widget_tree.get_object("labelPageFormat"),
            'widget': widget_tree.get_object("comboboxPageFormat"),
            'model': widget_tree.get_object("liststorePageFormat"),
        }
        self.main_win.export['quality'] = {
            'label': widget_tree.get_object("labelExportQuality"),
            'widget': widget_tree.get_object("scaleQuality"),
            'model': widget_tree.get_object("adjustmentQuality"),
        }
        self.main_win.export['estimated_size'] = \
            widget_tree.get_object("labelEstimatedExportSize")
        self.main_win.export['export_path'] = \
            widget_tree.get_object("entryExportPath")
        self.main_win.export['buttons'] = {
                'select_path':
                widget_tree.get_object("buttonSelectExportPath"),
                'ok': widget_tree.get_object("buttonExport"),
                'cancel': widget_tree.get_object("buttonCancelExport"),
        }

        self.main_win.export['estimated_size'].set_text("")

        actions = {
            'cancel_export': (
                [widget_tree.get_object("buttonCancelExport")],
                ActionCancelExport(self.main_win),
            ),
            'select_export_format': (
                [widget_tree.get_object("comboboxExportFormat")],
                ActionSelectExportFormat(self.main_win),
            ),
            'change_export_property': (
                [
                    widget_tree.get_object("scaleQuality"),
                    widget_tree.get_object("comboboxPageFormat"),
                    widget_tree.get_object("comboboxPageSimplification"),
                ],
                ActionChangeExportProperty(self.main_win),
            ),
            'select_export_path': (
                [widget_tree.get_object("buttonSelectExportPath")],
                ActionSelectExportPath(self.main_win),
            ),
            'export': (
                [widget_tree.get_object("buttonExport")],
                ActionExport(self.main_win),
            ),
        }
        connect_actions(actions)


    def open_dialog(self, to_export):
        SimpleAction.do(self)

        self.main_win.export['fileFormat']['model'].clear()
        nb_export_formats = 0
        formats = to_export.get_export_formats()
        logger.info("[Export]: Supported formats: %s" % formats)
        for out_format in to_export.get_export_formats():
            self.main_win.export['fileFormat']['model'].append([out_format])
            nb_export_formats += 1
        self.main_win.export['buttons']['select_path'].set_sensitive(
            nb_export_formats >= 1)
        self.main_win.export['fileFormat']['widget'].set_active(0)
        self.main_win.export['buttons']['ok'].set_sensitive(False)
        self.main_win.export['export_path'].set_text("")
        for button in self.main_win.actions['open_view_settings'][0]:
            button.set_sensitive(False)
        self.main_win.drop_boxes()

        self.main_win.export['pageFormat']['model'].clear()
        idx = 0
        default_idx = -1
        for paper_size in Gtk.PaperSize.get_paper_sizes(True):
            store_data = (
                paper_size.get_display_name(),
                paper_size.get_width(Gtk.Unit.POINTS),
                paper_size.get_height(Gtk.Unit.POINTS)
            )
            self.main_win.export['pageFormat']['model'].append(store_data)
            if paper_size.get_name() == paper_size.get_default():
                default_idx = idx
            idx += 1
        if default_idx >= 0:
            widget = self.main_win.export['pageFormat']['widget']
            widget.set_active(default_idx)

        self.main_win.export['pageSimplification']['model'].clear()
        for simplification in self.simplifications:
            self.main_win.export['pageSimplification']['model'].append(
                simplification
            )
        self.main_win.export['pageSimplification']['widget'].set_active(0)

        self.main_win.export['dialog'].show_all()
        self.main_win.global_page_box.add(self.main_win.export['dialog'])
        self.main_win.global_page_box.reorder_child(
            self.main_win.export['dialog'], 0
        )


class MultipleExportTarget(object):
    def __init__(self, doclist):
        self.doclist = []
        for doc in doclist:
            if doc.is_new:
                continue
            self.doclist.append(doc)

    def get_export_formats(self):
        return [_("Multiple PDF in a folder")]

    def build_exporter(self, format):
        return docexport.MultipleDocExporter(self.doclist)


class ActionOpenExportPageDialog(BasicActionOpenExportDialog):
    def __init__(self, main_window):
        BasicActionOpenExportDialog.__init__(self, main_window,
                                             "Displaying page export dialog")

    def do(self):
        SimpleAction.do(self)
        self.init_dialog()
        self.main_win.export['to_export'] = self.main_win.page
        self.main_win.export['buttons']['ok'].set_label(_("Export page"))
        GLib.idle_add(self.open_dialog, self.main_win.page)


class ActionOpenExportDocDialog(BasicActionOpenExportDialog):
    def __init__(self, main_window):
        BasicActionOpenExportDialog.__init__(self, main_window,
                                             "Displaying page export dialog")

    def do(self):
        SimpleAction.do(self)
        self.init_dialog()
        docs = self.main_win.doclist.get_selected_docs()
        if len(docs) == 0:
            logger.warning("Export: no document selected !?")
            return
        if len(docs) == 1:
            target = docs[0]
            self.main_win.export['buttons']['ok'].set_label(
                _("Export document")
            )
        else:
            target = MultipleExportTarget(docs)
            self.main_win.export['buttons']['ok'].set_label(
                _("Export documents")
            )
            if len(target.doclist) <= 0:
                logger.warning("Export: no valid document to export selected")
                return
        self.main_win.export['to_export'] = target
        GLib.idle_add(self.open_dialog, target)


class ActionSelectExportFormat(SimpleAction):
    def __init__(self, main_window):
        SimpleAction.__init__(self, "Select export format")
        self.__main_win = main_window

    def do(self):
        SimpleAction.do(self)
        file_format_widget = self.__main_win.export['fileFormat']['widget']
        format_idx = file_format_widget.get_active()
        if format_idx < 0:
            return
        file_format_model = self.__main_win.export['fileFormat']['model']
        imgformat = file_format_model[format_idx][0]

        target = self.__main_win.export['to_export']
        exporter = target.build_exporter(imgformat)
        self.__main_win.export['exporter'] = exporter

        logger.info("[Export] Format: %s" % (exporter))
        logger.info("[Export] Can change quality ? %s"
                    % exporter.can_change_quality)
        logger.info("[Export] Can select format ? %s"
                    % exporter.can_select_format)

        widgets = [
            (exporter.can_change_quality,
             [
                 self.__main_win.export['quality']['widget'],
                 self.__main_win.export['quality']['label'],
                 self.__main_win.export['pageSimplification']['widget'],
                 self.__main_win.export['pageSimplification']['label'],
             ]),
            (exporter.can_select_format,
             [
                 self.__main_win.export['pageFormat']['widget'],
                 self.__main_win.export['pageFormat']['label'],
             ]),
        ]
        for (sensitive, widgets) in widgets:
            set_widget_state(widgets, sensitive)

        if exporter.can_change_quality or exporter.can_select_format:
            self.__main_win.actions['change_export_property'][1].do()
        else:
            size_txt = sizeof_fmt(exporter.estimate_size())
            self.__main_win.export['estimated_size'].set_text(size_txt)


class ActionChangeExportProperty(SimpleAction):
    def __init__(self, main_window):
        SimpleAction.__init__(self, "Export property changed")
        self.__main_win = main_window

    def do(self):
        if self.__main_win.export['exporter'] is None:
            # may be triggered when we initialized the export form
            return
        SimpleAction.do(self)

        if self.__main_win.export['exporter'].can_select_format:
            page_format_widget = self.__main_win.export['pageFormat']['widget']
            format_idx = page_format_widget.get_active()
            if (format_idx < 0):
                return
            page_format_model = self.__main_win.export['pageFormat']['model']
            (name, x, y) = page_format_model[format_idx]
            self.__main_win.export['exporter'].set_page_format((x, y))

        if self.__main_win.export['exporter'].can_change_quality:
            quality = self.__main_win.export['quality']['model'].get_value()
            self.__main_win.export['exporter'].set_quality(quality)

            widget = self.__main_win.export['pageSimplification']['widget']
            model = self.__main_win.export['pageSimplification']['model']
            active = widget.get_active()
            if active >= 0:
                (_, simplification_func) = model[widget.get_active()]
                self.__main_win.export['exporter'].set_postprocess_func(
                    simplification_func
                )

        self.__main_win.refresh_export_preview()


class ActionSelectExportPath(SimpleAction):
    def __init__(self, main_window):
        SimpleAction.__init__(self, "Select export path")
        self.__main_win = main_window

    def do(self):
        SimpleAction.do(self)

        mime = self.__main_win.export['exporter'].get_mime_type()
        if mime:
            chooser = Gtk.FileChooserDialog(
                title=_("Save as"),
                transient_for=self.__main_win.window,
                action=Gtk.FileChooserAction.SAVE
            )
            file_filter = Gtk.FileFilter()
            file_filter.set_name(str(self.__main_win.export['exporter']))
            file_filter.add_mime_type(mime)
            chooser.add_filter(file_filter)
        else:  # directory
            chooser = Gtk.FileChooserDialog(
                title=_("Save in"),
                transient_for=self.__main_win.window,
                action=Gtk.FileChooserAction.SELECT_FOLDER
            )

        chooser.add_buttons(Gtk.STOCK_CANCEL,
                            Gtk.ResponseType.CANCEL,
                            Gtk.STOCK_SAVE,
                            Gtk.ResponseType.OK)
        response = chooser.run()
        filepath = chooser.get_filename()
        chooser.destroy()
        if response != Gtk.ResponseType.OK:
            logger.warning("File path for export canceled")
            return

        valid_exts = self.__main_win.export['exporter'].get_file_extensions()
        if valid_exts:
            has_valid_ext = False
            for valid_ext in valid_exts:
                if filepath.lower().endswith(valid_ext.lower()):
                    has_valid_ext = True
                    break
            if not has_valid_ext:
                filepath += ".%s" % valid_exts[0]

        self.__main_win.export['export_path'].set_text(filepath)
        self.__main_win.export['buttons']['ok'].set_sensitive(True)


class BasicActionEndExport(SimpleAction):
    def __init__(self, main_win, name):
        super().__init__(name)
        self.main_win = main_win

    def hide_dialog(self):
        if self.main_win.export['dialog']:
            self.main_win.global_page_box.remove(self.main_win.export['dialog'])
            self.main_win.export['dialog'].set_visible(False)
            self.main_win.export['dialog'] = None

        self.main_win.export['exporter'] = None
        for button in self.main_win.actions['open_view_settings'][0]:
            button.set_sensitive(True)
        # force refresh of the current page
        self.main_win.show_page(self.main_win.page, force_refresh=True)


class ActionExport(BasicActionEndExport):
    def __init__(self, main_window):
        super().__init__(main_window, "Export")
        self.main_win = main_window

    def _do(self):
        filepath = self.main_win.export['export_path'].get_text()
        self.main_win.export['exporter'].save(filepath)
        self.hide_dialog()

    def do(self):
        super().do()
        self.main_win.set_mouse_cursor("Busy")
        try:
            GLib.idle_add(self._do)
        finally:
            self.main_win.set_mouse_cursor("Normal")


class ActionCancelExport(BasicActionEndExport):
    def __init__(self, main_window):
        super().__init__(main_window, "Cancel export")

    def do(self):
        super().do()
        GLib.idle_add(self.hide_dialog)


class ActionOptimizeIndex(SimpleAction):
    def __init__(self, main_window):
        SimpleAction.__init__(self, "Optimize index")
        self.__main_win = main_window

    def do(self):
        SimpleAction.do(self)
        job = self.__main_win.job_factories['index_updater'].make(
            self.__main_win.docsearch, optimize=True)
        self.__main_win.schedulers['index'].schedule(job)


class ActionOpenDiagnostic(SimpleAction):
    def __init__(self, main_window):
        SimpleAction.__init__(self, "Opening diagnostic dialog")
        self.__main_win = main_window
        self.diag = None  # used to prevent gc

    def do(self):
        SimpleAction.do(self)
        self.diag = DiagDialog(self.__main_win)
        self.diag.show()


class ActionOpenActivation(SimpleAction):
    def __init__(self, main_window, config):
        SimpleAction.__init__(self, "Opening activaton dialog")
        self.__config = config
        self.__main_win = main_window
        self.diag = None  # used to prevent gc

    def do(self):
        SimpleAction.do(self)
        self.diag = activation.ActivationDialog(self.__main_win, self.__config)
        self.diag.show()


class ActionAbout(SimpleAction):
    def __init__(self, main_window):
        SimpleAction.__init__(self, "Opening about dialog")
        self.__main_win = main_window
        self.diag = None  # used to prevent gc

    def do(self):
        SimpleAction.do(self)
        self.diag = AboutDialog(self.__main_win.window)
        self.diag.show()


class ActionQuit(SimpleAction):
    """
    Quit
    """
    def __init__(self, main_window, config):
        SimpleAction.__init__(self, "Quit")
        self.__main_win = main_window
        self.__config = config

    def do(self):
        SimpleAction.do(self)
        self.__main_win.window.destroy()

    def on_window_close_cb(self, window):
        self.do()


class ActionRealQuit(SimpleAction):
    """
    Quit
    """
    def __init__(self, main_window, config):
        SimpleAction.__init__(self, "Quit (real)")
        self.__main_win = main_window
        self.__config = config

    def do(self):
        SimpleAction.do(self)
        Gtk.main_quit()

    def on_window_close_cb(self, window):
        self.do()


class ActionRefreshIndex(SimpleAction):
    def __init__(self, main_window, config, force=False):
        SimpleAction.__init__(self, "Refresh index")
        self.__main_win = main_window
        self.__config = config
        self.__force = force
        self.__connect_handler_id = None

    def do(self):
        SimpleAction.do(self)
        self.__main_win.schedulers['main'].cancel_all(
            self.__main_win.job_factories['index_reloader'])
        self.__main_win.schedulers['main'].cancel_all(
            self.__main_win.job_factories['doc_examiner'])
        self.__main_win.schedulers['index'].cancel_all(
            self.__main_win.job_factories['index_updater'])
        docsearch = self.__main_win.docsearch
        self.__main_win.docsearch = DummyDocSearch()
        self.__main_win.doclist.clear()
        if self.__force:
            docsearch.destroy_index()

        job = self.__main_win.job_factories['index_reloader'].make()
        job.connect('index-loading-end', self.__on_index_reload_end)
        self.__main_win.schedulers['main'].schedule(job)

    def __on_index_reload_end(self, job, docsearch):
        if docsearch is None:
            return
        job = self.__main_win.job_factories['doc_examiner'].make(docsearch)
        job.connect('doc-examination-end', lambda job: GLib.idle_add(
            self.__on_doc_exam_end, job))
        self.__main_win.schedulers['main'].schedule(job)

    def __on_doc_exam_end(self, examiner):
        logger.info("Document examen finished. Updating index ...")
        logger.info("%d labels found" % len(examiner.labels))
        logger.info("New document: %d" % len(examiner.new_docs))
        logger.info("Updated document: %d" % len(examiner.docs_changed))
        logger.info("Deleted document: %d" % len(examiner.docs_missing))

        examiner.docsearch.label_list = examiner.labels

        if (len(examiner.new_docs) == 0 and
                len(examiner.docs_changed) == 0 and
                len(examiner.docs_missing) == 0):
            logger.info("No changes")
            return

        job = self.__main_win.job_factories['index_updater'].make(
            docsearch=examiner.docsearch,
            new_docs=examiner.new_docs,
            upd_docs=examiner.docs_changed,
            del_docs=examiner.docs_missing,
            reload_list=True,
            optimize=False
        )
        self.__main_win.schedulers['index'].schedule(job)


class MainWindow(object):
    def __init__(self, config):
        self.version = __version__

        if g_must_init_app:
            self.app = self.__init_app()
        else:
            self.app = None
        gactions = self.__init_gactions(self.app)

        self.schedulers = self.__init_schedulers()

        # used by the set_mouse_cursor() function to keep track of how many
        # threads / jobs requested a busy mouse cursor
        self.__busy_mouse_counter = 0

        self.allow_multiselect = False

        if g_must_init_app:
            self.__advanced_app_menu = self.__init_app_menu(config, self.app)

        self.default_font = None
        self.__init_cruel_and_unusual_drm(config)
        # Except for a few widget, the CSS doesn't specify any font, so we
        # can load it after the cruel and unusual DRM
        load_cssfile("application.css")

        widget_tree = load_uifile(
            os.path.join("mainwindow", "mainwindow.glade"))

        self.__init_headerbars(widget_tree)

        self.window = self.__init_window(widget_tree, config)

        self.doclist = DocList(self, config, widget_tree)

        self.__config = config
        self.__scan_start = 0.0
        self.__scan_progress_job = None

        self.docsearch = DummyDocSearch()

        # All the pages are displayed on the canvas,
        # however, only one is the "active one"
        self.doc = self.doclist.get_new_doc()
        self.page = DummyPage(self.doc)
        self.page_drawers = []
        self.layout = "grid"
        self.scan_drawers = {}  # docid --> {page_nb: extra drawer}

        search_completion = Gtk.EntryCompletion()

        self.zoom_level = {
            'gui': widget_tree.get_object("scaleZoom"),
            'model': widget_tree.get_object("adjustmentZoom"),
            'auto': True,  # recomputed if the window size change
        }

        self.lists = {
            'suggestions': {
                'gui': widget_tree.get_object("entrySearch"),
                'completion': search_completion,
                'model': widget_tree.get_object("liststoreSuggestion")
            },
        }

        search_completion.set_model(self.lists['suggestions']['model'])
        search_completion.set_text_column(0)
        search_completion.set_match_func(lambda a, b, c, d: True, None)
        self.lists['suggestions']['completion'] = search_completion
        self.lists['suggestions']['gui'].set_completion(search_completion)

        self.search_field = widget_tree.get_object("entrySearch")

        self.doc_browsing = {
            'search': self.search_field,
        }

        img_scrollbars = widget_tree.get_object("scrolledwindowPageImg")
        img_widget = Canvas(img_scrollbars)
        img_widget.set_visible(True)
        img_scrollbars.add(img_widget)

        img_widget.connect(
            None,
            'window-moved',
            lambda x: GLib.idle_add(self.__on_img_window_moved)
        )

        self.progressbar = ProgressBarDrawer()
        self.progressbar.visible = False
        img_widget.add_drawer(self.progressbar)

        img_widget.connect(
            None,
            'window-moved',
            lambda x: GLib.idle_add(self.__on_img_window_moved)
        )

        self.img = {
            "canvas": img_widget,
            "scrollbar": img_scrollbars,
            "scrollbar_size": (0, 0),
            "viewport": {
                "widget": img_widget,
            },
            "eventbox": widget_tree.get_object("eventboxImg"),
            "pixbuf": None,
            "factor": 1.0,
            "original_width": 1,
            "boxes": {
                'all': [],
                'visible': [],
                'highlighted': [],
                'selected': [],
            }
        }

        self.page_drop_handler = PageDropHandler(self)
        self.img['canvas'].add_drawer(self.page_drop_handler)
        self.page_drop_handler.set_enabled(self.doc.can_edit)

        self.popovers = {
            'view_settings': widget_tree.get_object("view_settings_popover"),
        }

        self.popup_menus = {}

        self.doc_properties_panel = DocPropertiesPanel(self, widget_tree)

        self.headerbars = {
            'left': widget_tree.get_object("headerbar_left"),
            'right': widget_tree.get_object("headerbar_right"),
        }

        self.left_revealers = {
            'doc_list': [
                widget_tree.get_object("box_left_doclist_revealer"),
                widget_tree.get_object("box_headerbar_left_doclist_revealer"),
            ],
            'doc_properties': [
                widget_tree.get_object("box_left_docproperties_revealer"),
                widget_tree.get_object(
                    "box_headerbar_left_docproperties_revealer"),
            ],
        }

        self.page_nb = {
            'current': widget_tree.get_object("entryPageNb"),
            'total': widget_tree.get_object("labelTotalPages"),
        }

        self.global_page_box = widget_tree.get_object("globalPageBox")
        self.export = {
            'dialog': None,
            'exporter': None,
        }

        self.layouts = {
            'settings_button': widget_tree.get_object("viewSettingsButton"),
            'grid': {
                'button': widget_tree.get_object("show_grid_button"),
            },
            'paged': {
                'button': widget_tree.get_object("show_paged_button"),
            },
        }

        self.job_factories = {
            'doc_examiner': JobFactoryDocExaminer(self, config),
            'doc_searcher': JobFactoryDocSearcher(self, config),
            'export_previewer': JobFactoryExportPreviewer(self),
            'img_processer': JobFactoryImgProcesser(self),
            'importer': JobFactoryImporter(self, config),
            'index_reloader': JobFactoryIndexLoader(self, config),
            'index_updater': JobFactoryIndexUpdater(self, config),
            'label_predictor_on_new_doc': JobFactoryLabelPredictorOnNewDoc(
                self
            ),
            'page_img_renderer': JobFactoryPageImgRenderer(),
            'page_img_loader': JobFactoryPageImgLoader(),
            'page_boxes_loader': JobFactoryPageBoxesLoader(),
        }

        self.actions = {
            'new_doc': (
                [
                    widget_tree.get_object("toolbuttonNewDoc"),
                ],
                ActionNewDocument(self.doclist, self),
            ),
            'open_view_settings': (
                [
                    self.layouts['settings_button'],
                ],
                ActionOpenViewSettings(self),
            ),
            'show_as_grid': (
                [
                    self.layouts['grid']['button'],
                ],
                ActionShowDocumentAsGrid(self)
            ),
            'show_as_paged': (
                [
                    self.layouts['paged']['button'],
                ],
                ActionShowDocumentAsPaged(self)
            ),
            'single_scan': (
                [
                    widget_tree.get_object("buttonScan"),
                ],
                ActionSingleScan(self, config)
            ),
            'multi_scan': (
                [
                    gactions['scan_from_feeder'],
                ],
                ActionMultiScan(self, config)
            ),
            'import': (
                [
                    gactions['import']
                ],
                ActionImport(self, config)
            ),
            'print': (
                [
                    gactions['print'],
                ],
                ActionPrintDoc(self)
            ),
            'open_export_doc_dialog': (
                [
                    gactions['export_doc'],
                ],
                ActionOpenExportDocDialog(self)
            ),
            'open_export_page_dialog': (
                [
                    gactions['export_page'],
                ],
                ActionOpenExportPageDialog(self)
            ),
            'open_settings': (
                [
                    gactions['open_settings'],
                ],
                ActionOpenSettings(self, config)
            ),
            'quit': (
                [
                    gactions['quit'],
                ],
                ActionQuit(self, config),
            ),
            'open_doc_dir': (
                [
                    gactions['open_doc_dir']
                ],
                ActionOpenDocDir(self),
            ),
            'optimize_index': (
                [
                    gactions['optimize_index'],
                ],
                ActionOptimizeIndex(self),
            ),
            'set_current_page': (
                [
                    self.page_nb['current'],
                ],
                ActionOpenPageNb(self),
            ),
            'zoom_level': (
                [
                    self.zoom_level['model'],
                ],
                ActionUpdPageSizes(self)
            ),
            'search': (
                [
                    self.search_field,
                ],
                ActionUpdateSearchResults(self),
            ),
            'open_search_dialog': (
                [
                    widget_tree.get_object("buttonOpenSearchDialog"),
                ],
                ActionOpenSearchDialog(self),
            ),
            'show_all_boxes': (
                [
                    widget_tree.get_object("show_all_boxes"),
                ],
                ActionToggleAllBoxes(self)
            ),
            'redo_ocr_doc': (
                [
                    gactions['redo_ocr_doc'],
                ],
                ActionRedoDocOCR(self),
            ),
            'redo_ocr_all': (
                [
                    gactions['redo_ocr_all'],
                ],
                ActionRedoAllOCR(self),
            ),
            'reindex_from_scratch': (
                [
                    gactions['reindex_all'],
                ],
                ActionRefreshIndex(self, config, force=True),
            ),
            'reindex': (
                [],
                ActionRefreshIndex(self, config, force=False),
            ),
            'diagnostic': (
                [
                    gactions['diagnostic'],
                ],
                ActionOpenDiagnostic(self),
            ),
            'activation': (
                [
                    gactions['activate'],
                ],
                ActionOpenActivation(self, config),
            ),
            'about': (
                [
                    gactions['about'],
                ],
                ActionAbout(self),
            ),
        }

        connect_actions(self.actions)

        accelerators = [
            ('<Primary>n', 'clicked',
             widget_tree.get_object("toolbuttonNewDoc")),
            ('<Primary>f', 'grab-focus',
             self.search_field),
        ]
        accel_group = Gtk.AccelGroup()
        for (shortcut, signame, widget) in accelerators:
            (key, mod) = Gtk.accelerator_parse(shortcut)
            widget.add_accelerator(signame, accel_group, key, mod,
                                   Gtk.AccelFlags.VISIBLE)
        self.window.add_accel_group(accel_group)

        self.window.add_events(Gdk.EventMask.KEY_PRESS_MASK)

        self.need_doc_widgets = set(
            self.actions['print'][0] +
            self.actions['open_doc_dir'][0] +
            self.actions['redo_ocr_doc'][0] +
            self.actions['open_export_doc_dialog'][0]
        )

        self.need_page_widgets = set(
            self.actions['open_export_page_dialog'][0]
        )

        self.__show_all_boxes_widget = \
            self.actions['show_all_boxes'][0][0]

        set_widget_state(self.need_page_widgets, False)
        set_widget_state(self.need_doc_widgets, False)
        set_widget_state(
            self.actions['multi_scan'][0],
            self.__config['scanner_has_feeder'].value
        )

        for (popup_menu_name, popup_menu) in self.popup_menus.items():
            assert(not popup_menu[0] is None)
            assert(not popup_menu[1] is None)
            # TODO(Jflesch): Find the correct signal
            # This one doesn't take into account the key to access these menus
            popup_menu[0].connect("button-press-event", self.__popup_menu_cb,
                                  popup_menu[0], popup_menu[1])

        self.window.connect("destroy",
                            ActionRealQuit(self, config).on_window_close_cb)

        self.img['scrollbar'].connect("size-allocate",
                                      self.__on_img_area_resize_cb)
        self.window.connect("size-allocate", self.__on_window_resized_cb)

        self.img['canvas'].connect(
            None, "scroll-event", self.__on_scroll_event_cb
        )
        self.window.connect(
            "key-press-event", self.__on_key_press_event_cb,
        )
        self.window.connect(
            "key-release-event", self.__on_key_release_event_cb,
        )

        for scheduler in self.schedulers.values():
            scheduler.start()

        GLib.idle_add(self.__init_canvas, config)
        GLib.idle_add(self.window.set_visible, True)

    def __init_cruel_and_unusual_drm(self, config):
        activated = activation.is_activated(config)
        expired = activation.has_expired(config)

        if not activated and expired:
            css_provider = Gtk.CssProvider()

            # May have God mercy on my soul
            self.default_font = "Comic Sans MS"
            if os.name != "nt":
                self.default_font = "URW Chancery L"
            self.default_font = os.getenv(
                "PAPERWORK_EXPIRED_FONT", self.default_font
            )
            renderer.FONT = self.default_font
            css = "* {{ font-family: {}; }}".format(self.default_font)
            css = css.encode("utf-8")
            css_provider.load_from_data(css)
            Gtk.StyleContext.add_provider_for_screen(
                Gdk.Screen.get_default(),
                css_provider,
                Gtk.STYLE_PROVIDER_PRIORITY_APPLICATION
            )

    def __init_headerbars(self, widget_tree):
        # Fix Unity placement of close/minize/maximize (it *must* be on the
        # right)

        try:
            left = "menu"
            right = "close"

            settings = Gtk.Settings.get_default()
            default_layout = settings.get_property("gtk-decoration-layout")
            if "maximize" in default_layout:
                right = "maximize," + right
            if "minimize" in default_layout:
                right = "minimize," + right

            settings.set_property("gtk-decoration-layout", left + ":" + right)
        except TypeError as exc:
            # gtk-decoration-layout only appeared in Gtk >= 3.12
            # Some distribution still have Gtk-3.10 at this time
            # (Linux Mint 17 for instance)
            logger.warning(
                "Exception while configuring GTK decorations: %s: %s"
                % (str(type(exc)), str(exc))
            )
            logger.exception(exc)

        widget_tree.get_object("labelTotalPages").set_size_request(1, 30)
        widget_tree.get_object("entryPageNb").set_size_request(1, 30)
        widget_tree.get_object("viewSettingsButton").set_size_request(1, 30)

    def __init_app(self):
        GLib.set_application_name(_("Paperwork"))
        GLib.set_prgname("paperwork")

        app = Gtk.Application(
            application_id=None,
            flags=Gio.ApplicationFlags.FLAGS_NONE)
        app.register(None)
        Gtk.Application.set_default(app)
        return app

    def __init_gactions(self, app):
        gactions = {
            'about': Gio.SimpleAction.new("about", None),
            'activate': Gio.SimpleAction.new("activate", None),
            'diagnostic': Gio.SimpleAction.new("diag", None),
            'export_doc': Gio.SimpleAction.new("export_doc", None),
            'export_page': Gio.SimpleAction.new("export_page", None),
            'import': Gio.SimpleAction.new("import", None),
            'open_settings': Gio.SimpleAction.new("settings", None),
            'open_doc_dir': Gio.SimpleAction.new("doc_open_dir", None),
            'optimize_index': Gio.SimpleAction.new("optimize_index", None),
            'print': Gio.SimpleAction.new("print", None),
            'redo_ocr_doc': Gio.SimpleAction.new("redo_ocr_doc", None),
            'redo_ocr_all': Gio.SimpleAction.new("redo_ocr_all", None),
            'reindex_all': Gio.SimpleAction.new("reindex_all", None),
            'scan_single': Gio.SimpleAction.new("scan_single_page", None),
            'scan_from_feeder': Gio.SimpleAction.new("scan_from_feeder", None),
            'quit': Gio.SimpleAction.new("quit", None),
        }
        if g_must_init_app:
            for action in gactions.values():
                app.add_action(action)
        return gactions

    def __init_schedulers(self):
        return {
            'main': JobScheduler("Main"),
            'ocr': JobScheduler("OCR"),
            'page_boxes_loader': JobScheduler("Page boxes loader"),
            'progress': JobScheduler("Progress"),
            'scan': JobScheduler("Scan"),
            'index': JobScheduler("Index search / update"),
        }

    def __init_app_menu(self, config, app):
        app_menu = load_uifile(os.path.join("mainwindow", "appmenu.xml"))
        advanced_menu = app_menu.get_object("advanced")

        if activation.is_activated(config):
            menu = app_menu.get_object("menu_end")
            menu.remove(0)

        app.set_app_menu(app_menu.get_object("app-menu"))
        return advanced_menu

    def __init_window(self, widget_tree, config):
        window = widget_tree.get_object("mainWindow")
        if g_must_init_app:
            window.set_application(self.app)
        window.set_default_size(config['main_win_size'].value[0],
                                config['main_win_size'].value[1])

        logo_path = os.path.join(sys.prefix, 'share', 'icons', 'paperwork.svg')
        if os.access(logo_path, os.F_OK):
            logo = GdkPixbuf.Pixbuf.new_from_file(logo_path)
            window.set_icon(logo)
        return window

    def __init_canvas(self, config):
        logo = "paperwork_100.png"

        activated = activation.is_activated(config)
        expired = activation.has_expired(config)

        if not activated and expired:
            logo = "bad.png"

        logo_size = (0, 0)
        try:
            logo = load_image(logo)
            logo_size = logo.size
            logo_drawer = PillowImageDrawer((
                - (logo_size[0] / 2),
                - (logo_size[1] / 2) - 12,
            ), logo)
            logo_drawer = Centerer(logo_drawer)
            logo_drawer.layer = logo_drawer.BACKGROUND_LAYER
            self.img['canvas'].add_drawer(logo_drawer)
        except Exception as exc:
            logger.warning("Failed to display logo: {}".format(exc))
            raise

        if __version__ != "1.0":
            txt = "Paperwork {}".format(__version__)
        else:
            # "Paperwork 1.0" looks ugly... :p
            txt = "Paperwork"
        txt_drawer = TextDrawer((0, (logo_size[1] / 2)), txt, height=24)
        txt_drawer.font = self.default_font
        txt_drawer = Centerer(txt_drawer)
        self.img['canvas'].add_drawer(txt_drawer)

        if not activated:
            if expired:
                pos = logo_size[1] / 2 + 30
                for (txt, font_size) in [
                    (_("Trial period has expired"), 30),
                    (_("Everything will work as usual, except we've"), 24),
                    (_("switched all the fonts to {}".format(
                        self.default_font)), 24),
                    (_("until you get an activation key"), 24),
                    # TODO(Jflesch): Make that a link
                    (_("Go to https://openpaper.work/activation/"), 24),
                    (_("to get an activation key"), 24),
                ]:
                    txt_drawer = TextDrawer((0, pos), txt, height=font_size)
                    txt_drawer.font = self.default_font
                    txt_drawer = Centerer(txt_drawer)
                    self.img['canvas'].add_drawer(txt_drawer)
                    pos += font_size + 5
            else:
                remaining = activation.get_remaining_days(config)
                txt = _("Trial period: {} days remaining").format(remaining)
                txt_drawer = TextDrawer(
                    (0, (logo_size[1] / 2) + 30),
                    txt, height=20
                )
                txt_drawer.font = self.default_font
                txt_drawer = Centerer(txt_drawer)
                self.img['canvas'].add_drawer(txt_drawer)

    def set_search_availability(self, enabled):
        set_widget_state(self.doc_browsing.values(), enabled)

    def set_mouse_cursor(self, cursor):
        offset = {
            "Normal": -1,
            "Busy": 1
        }[cursor]

        self.__busy_mouse_counter += offset
        assert(self.__busy_mouse_counter >= 0)

        if self.__busy_mouse_counter > 0:
            display = self.window.get_display()
            cursor = Gdk.Cursor.new_for_display(display, Gdk.CursorType.WATCH)
        else:
            cursor = None
        self.window.get_window().set_cursor(cursor)

    def set_progression(self, src, progression, text):
        if progression > 0.0 or text is not None:
            self.progressbar.visible = True
            self.progressbar.set_progression(100 * progression, text)
        else:
            self.progressbar.visible = False
            self.progressbar.redraw()

    def new_doc(self):
        self.actions['new_doc'][1].do()

    def set_zoom_level(self, level, auto=False):
        logger.info("Changing zoom level (internal): {}/{}".format(
            auto, level
        ))
        self.actions['zoom_level'][1].enabled = False
        self.zoom_level['model'].set_value(level)
        self.zoom_level['auto'] = auto
        self.actions['zoom_level'][1].enabled = True

    def on_index_loading_start_cb(self, src):
        self.set_progression(src, 0.0, None)
        self.set_search_availability(False)
        self.set_mouse_cursor("Busy")

    def on_index_loading_end_cb(self, src, docsearch):
        self.set_progression(src, 0.0, None)
        self.set_search_availability(True)
        self.set_mouse_cursor("Normal")

        if docsearch is None:
            return

        self.docsearch = docsearch
        self.refresh_doc_list()
        self.refresh_label_list()

    def on_doc_examination_start_cb(self, src):
        self.set_progression(src, 0.0, None)

    def on_doc_examination_end_cb(self, src):
        self.set_progression(src, 0.0, None)

    def on_index_update_start_cb(self, src):
        self.doclist.show_loading()
        self.set_progression(src, 0.0, None)

    def on_index_update_write_cb(self, src):
        if src.update_only:
            self.doclist.refresh()

    def on_index_update_end_cb(self, src):
        self.schedulers['main'].cancel_all(
            self.job_factories['index_reloader'])

        self.set_progression(src, 0.0, None)
        gc.collect()
        self.doclist.refresh()

    def on_search_start_cb(self):
        self.search_field.override_color(Gtk.StateFlags.NORMAL, None)

    def on_search_invalid_cb(self):
        self.schedulers['main'].cancel_all(
            self.doclist.job_factories['doc_thumbnailer'])
        self.search_field.override_color(
            Gtk.StateFlags.NORMAL,
            Gdk.RGBA(red=1.0, green=0.0, blue=0.0, alpha=1.0)
        )
        self.doclist.clear()

    def switch_leftpane(self, to):
        for (name, revealers) in self.left_revealers.items():
            visible = (to == name)
            for revealer in revealers:
                revealer.set_reveal_child(visible)

    def on_search_results_cb(self, search, documents):
        logger.info("Got {} documents".format(len(documents)))
        self.doclist.set_docs(
            documents,
            need_new_doc=(search.strip() == u"")
        )

    def on_search_suggestions_cb(self, suggestions):
        logger.info("Got {} suggestions".format(len(suggestions)))
        self.lists['suggestions']['gui'].freeze_child_notify()
        try:
            self.lists['suggestions']['model'].clear()
            for suggestion in suggestions:
                self.lists['suggestions']['model'].append([suggestion])
        finally:
            self.lists['suggestions']['gui'].thaw_child_notify()
        GLib.idle_add(self.lists['suggestions']['completion'].complete)

    def drop_boxes(self):
        self.img['boxes']['all'] = []
        self.img['boxes']['highlighted'] = []
        self.img['boxes']['visible'] = []

    def on_redo_ocr_end_cb(self, src):
        pass

    def __popup_menu_cb(self, ev_component, event, ui_component, popup_menu):
        # we are only interested in right clicks
        if event.button != 3 or event.type != Gdk.EventType.BUTTON_PRESS:
            return
        popup_menu.popup(None, None, None, None, event.button, event.time)

    def refresh_docs(self, docs, redo_thumbnails=True):
        self.doclist.refresh_docs(docs, redo_thumbnails)

    def refresh_doc_list(self):
        self.doclist.refresh()

    def refresh_boxes(self):
        search = self.search_field.get_text()
        for page in self.page_drawers:
            if hasattr(page, 'reload_boxes'):
                page.show_all_boxes = self.show_all_boxes
                page.reload_boxes(search)

    def update_page_sizes(self):
        (auto, factor) = self.get_zoom_level()
        # apply the computed factor to the widget managing the zoom level
        self.set_zoom_level(factor, auto)

        self.schedulers['main'].cancel_all(
            self.job_factories['page_img_loader']
        )
        self.schedulers['main'].cancel_all(
            self.job_factories['page_boxes_loader']
        )

        for page in self.page_drawers:
            page.set_size_ratio(factor)
            page.relocate()
        if self.doc.docid in self.scan_drawers:
            for drawer in self.scan_drawers[self.doc.docid].values():
                drawer.relocate()

    def set_layout(self, layout, force_refresh=True):
        if self.layout == layout:
            return
        self.layout = layout
        if force_refresh and self.doc is not None:
            self.show_doc(self.doc, force_refresh=True)
        img = {
            'grid': Gtk.Image.new_from_icon_name("view-grid-symbolic",
                                                 Gtk.IconSize.MENU),
            'paged': Gtk.Image.new_from_icon_name("view-paged-symbolic",
                                                  Gtk.IconSize.MENU),
        }[layout]
        self.layouts['settings_button'].set_image(img)

    def __reset_page_drawers(self, doc):
        self.schedulers['main'].cancel_all(
            self.job_factories['page_img_loader']
        )
        self.schedulers['main'].cancel_all(
            self.job_factories['page_boxes_loader']
        )

        self.img['canvas'].remove_all_drawers()
        self.img['canvas'].add_drawer(self.progressbar)
        assert(self.progressbar.canvas)

        factories = {
            'img_processer': self.job_factories['img_processer'],
            'page_img_loader': self.job_factories['page_img_loader'],
            'page_boxes_loader': self.job_factories['page_boxes_loader']
        }
        schedulers = {
            'page_img_loader': self.schedulers['main'],
            'page_boxes_loader': self.schedulers['page_boxes_loader'],
        }

        self.page_drawers = []
        scan_drawers = {}
        if self.doc.docid in self.scan_drawers:
            scan_drawers = dict(self.scan_drawers[self.doc.docid])

        search = self.search_field.get_text()

        previous_drawer = None
        first_scan_drawer = None
        for page in doc.pages:
            if page.page_nb in scan_drawers:
                # scan drawers on existing pages ("redo OCR", etc)
                drawer = scan_drawers.pop(page.page_nb)
                drawer.previous_drawer = previous_drawer
                drawer.relocate()
                if not first_scan_drawer:
                    first_scan_drawer = drawer
            else:
                # normal pages
                drawer = PageDrawer(page, factories, schedulers,
                                    previous_drawer,
                                    show_boxes=(self.layout == 'paged'),
                                    show_border=(self.layout == 'grid'),
                                    show_all_boxes=self.show_all_boxes,
                                    enable_editor=(self.layout == 'paged'),
                                    sentence=search)
                drawer.connect("page-selected", self._on_page_drawer_selected)
                drawer.connect("page-edited", self._on_page_drawer_edited)
                drawer.connect("may-need-resize",
                               self._on_page_drawer_need_resize)
                drawer.connect("page-deleted", self._on_page_drawer_deleted)
            previous_drawer = drawer
            self.page_drawers.append(drawer)
            self.img['canvas'].add_drawer(drawer)

        for (page_nb, drawer) in scan_drawers.items():
            # remaining scan drawers ("scan new page", etc)
            drawer.previous_drawer = previous_drawer
            drawer.relocate()
            logger.info("Scan/OCR drawer {} : {} - {}".format(
                page_nb, drawer.position, drawer.size
            ))
            self.page_drawers.append(drawer)
            self.img['canvas'].add_drawer(drawer)
            previous_drawer = drawer
            if not first_scan_drawer:
                first_scan_drawer = drawer

        return first_scan_drawer

    def _show_doc_internal(self, doc, force_refresh=False):
        # Make sure we display the same instance of the document than the
        # one in the backend. Not a copy (unless there is no instance in the
        # backend)
        # This is required to workaround some issues regarding caching
        # in the backend
        doc_inst = self.docsearch.get_doc_from_docid(doc.docid, inst=False)
        if doc_inst:
            doc = doc_inst

        # make sure the export dialog didn't screw up
        for button in self.actions['open_view_settings'][0]:
            button.set_sensitive(True)

        if self.export['dialog']:
            self.global_page_box.remove(self.export['dialog'])
            self.export['dialog'].set_visible(False)
            self.main_win.export['dialog'] = None

        if self.allow_multiselect:
            if doc.is_new:
                logger.info("Selecting \"New document\" with other documents"
                            " isn't allowed")
                self.doclist.unselect_doc(doc)
                return
            if self.doc is not None and self.doc == doc:
                logger.info("Unselecting {}".format(doc))
                self.doclist.unselect_doc(doc)
                doc = self.doclist.get_closest_selected_doc(doc)
                if not doc:
                    return
            # Make sure the new document is not selected
            self.doclist.unselect_doc(self.doclist.new_doc)
        elif self.doclist.has_multiselect():
            # current selection isn't valid anymore
            force_refresh = True

        if (self.doc is not None and
                self.doc == doc and
                not force_refresh):
            logger.info("Doc is already shown")
            return

        logger.info("Showing document {}".format(doc))

        if not self.allow_multiselect:
            self.doclist.select_doc(doc, open_doc=False)

        if self.doc:
            self.doc.drop_cache()
        gc.collect()

        self.doc = doc
        if not self.page or self.page.doc.docid != doc.docid:
            if doc.nb_pages > 0:
                self.page = self.doc.pages[0]
            else:
                self.page = None

        first_scan_drawer = self.__reset_page_drawers(doc)

        # reset zoom level
        self.set_zoom_level(1.0, auto=True)
        self.update_page_sizes()
        self.img['canvas'].recompute_size(upd_scrollbar_values=False)

        is_new = doc.is_new
        can_edit = doc.can_edit

        set_widget_state(self.need_doc_widgets, not is_new)
        set_widget_state(self.need_page_widgets,
                         not is_new and self.layout == 'paged')
        set_widget_state(self.actions['single_scan'][0], can_edit)

        self.refresh_header_bar()

        self.doclist.set_selected_doc(self.doc)
        self.doc_properties_panel.set_doc(self.doc)

        if first_scan_drawer:
            # focus on the activity
            self.img['canvas'].get_vadjustment().set_value(
                first_scan_drawer.position[1]
            )
        else:
            self.img['canvas'].get_vadjustment().set_value(0)

        if self.doc.can_edit:
            self.img['canvas'].add_drawer(self.page_drop_handler)
        self.page_drop_handler.set_enabled(self.doc.can_edit)

    def _show_doc_hook(self, doc, force_refresh=False):
        try:
            self._show_doc_internal(doc, force_refresh)
        finally:
            self.set_mouse_cursor("Normal")

    def show_doc(self, doc, force_refresh=False):
        self.set_mouse_cursor("Busy")
        GLib.idle_add(self._show_doc_hook, doc, force_refresh)

    def refresh_header_bar(self):
        # Pages
        page = self.page
        self.__select_page(page)
        self.page_nb['total'].set_text(_("/ %d") % (self.doc.nb_pages))

        # Title
        self.headerbars['right'].set_title(self.doc.name)

    def _show_page_internal(self, page, force_refresh=False):
        if page is None:
            return

        logger.info("Showing page %s" % page)
        self.page = page

        if (page.doc != self.doc or force_refresh):
            self._show_doc_internal(page.doc, force_refresh)

        if self.export['dialog']:
            self.global_page_box.remove(self.export['dialog'])
            self.export['dialog'].set_visible(False)
            self.main_win.export['dialog'] = None

        drawer = None
        for d in self.page_drawers:
            if d.page == page:
                drawer = d
                break

        if drawer is not None:
            self.img['canvas'].get_vadjustment().set_value(
                drawer.position[1] - SimplePageDrawer.MARGIN
            )

        if self.export['exporter'] is not None:
            logger.info("Canceling export")
            self.actions['cancel_export'][1].do()

        set_widget_state(self.need_page_widgets, self.layout == 'paged')
        self.img['canvas'].redraw()

        self.refresh_header_bar()

    def _show_page_hook(self, page, force_refresh=False):
        try:
            self._show_page_internal(page, force_refresh)
        finally:
            self.set_mouse_cursor("Normal")

    def show_page(self, page, force_refresh=False):
        self.set_mouse_cursor("Busy")
        GLib.idle_add(self._show_page_hook, page, force_refresh)

    def _on_img_processing_start(self):
        self.set_mouse_cursor("Busy")

    def _on_img_processing_done(self):
        self.set_mouse_cursor("Normal")

    def _on_page_drawer_selected(self, page_drawer):
        if self.layout == 'paged':
            return
        self.set_layout('paged', force_refresh=False)
        self.show_page(page_drawer.page, force_refresh=True)

    def _on_page_drawer_edited(self, page_drawer, actions):
        img = None
        for action in actions:
            img = action.apply(img)
        page = page_drawer.page
        page.img = img  # will save the new image

        ActionRedoPageOCR(self).do(page)
        self.refresh_docs([page.doc])

    def __on_page_drawer_need_resize(self, page_drawer):
        self.update_page_sizes()
        self.img['canvas'].recompute_size(upd_scrollbar_values=False)
        self.img['canvas'].redraw()

    def _on_page_drawer_need_resize(self, page_drawer):
        GLib.idle_add(self.__on_page_drawer_need_resize, page_drawer)

    def _on_page_drawer_deleted(self, page_drawer):
        ActionDeletePage(self).do(page_drawer.page)

    def refresh_label_list(self):
        # make sure the correct doc is taken into account
        self.doc_properties_panel.set_doc(self.doc)
        self.doc_properties_panel.refresh_label_list()

    def on_export_preview_start(self):
        visible = self.img['canvas'].visible_size
        spinner = SpinnerAnimation(
            ((visible[0] - SpinnerAnimation.ICON_SIZE) / 2,
             (visible[1] - SpinnerAnimation.ICON_SIZE) / 2)
        )

        self.img['canvas'].add_drawer(spinner)
        self.export['estimated_size'].set_text(_("Computing ..."))

    def on_export_preview_done(self, img_size, drawer):
        self.img['canvas'].remove_all_drawers()
        self.img['canvas'].add_drawer(self.progressbar)
        self.img['canvas'].add_drawer(drawer)

        self.export['estimated_size'].set_text(sizeof_fmt(img_size))

    def __get_img_area_width(self):
        w = self.img['viewport']['widget'].get_allocation().width
        w -= 2 * SimplePageDrawer.MARGIN
        return w

    def __get_img_area_height(self):
        h = self.img['viewport']['widget'].get_allocation().height
        h -= 2 * SimplePageDrawer.MARGIN
        return h

    def get_zoom_level(self):
        auto = self.zoom_level['auto']
        if auto:
            # compute the wanted factor
            factor = 1.0
            for page in self.page_drawers:
                others = [
                    drawer.page for drawer in self.page_drawers
                    if drawer.page
                ]
                factor = min(factor, self.compute_zoom_level(
                    page.max_size, others))
        else:
            factor = self.zoom_level['model'].get_value()
        return (auto, factor)

    def compute_zoom_level(self, img_size, other_pages):
        if self.layout == "grid":
            # see if we could fit all the pages on one line
            total_width = sum([page.size[0] for page in other_pages])
            canvas_width = self.img['canvas'].visible_size[0]
            canvas_width -= len(other_pages) * (2 * SimplePageDrawer.MARGIN)
            if total_width > 0:
                factor = (float(canvas_width) / float(total_width))
            else:
                factor = 1
            expected_width = img_size[0] * factor
            expected_height = img_size[0] * factor
            if (expected_width > BasicPage.DEFAULT_THUMB_WIDTH and
                    expected_height > BasicPage.DEFAULT_THUMB_HEIGHT):
                return factor

            # otherwise, fall back on the default size
            wanted_height = BasicPage.DEFAULT_THUMB_HEIGHT
            return float(wanted_height) / img_size[1]
        else:
            auto = self.zoom_level['auto']
            factor = self.zoom_level['model'].get_value()
            # factor is a postive float if user defined, 0 for full width and
            # -1 for full page
            if not auto:
                return factor
            wanted_width = self.__get_img_area_width()
            width_factor = float(wanted_width) / img_size[0]
            if factor == -1.0:
                wanted_height = self.__get_img_area_height()
                factor = min(width_factor, float(wanted_height) / img_size[1])
                return factor
            else:
                return width_factor

    def refresh_export_preview(self):
        self.img['canvas'].remove_all_drawers()
        self.img['canvas'].add_drawer(self.progressbar)
        self.schedulers['main'].cancel_all(
            self.job_factories['export_previewer']
        )
        job = self.job_factories['export_previewer'].make(
            self.export['exporter'])
        self.schedulers['main'].schedule(job)

    def __on_img_area_resize_cb(self, scrollbar, rectangle):
        if self.export['exporter'] is not None:
            return

        old_size = self.img['scrollbar_size']
        new_size = (rectangle.width, rectangle.height)
        if old_size == new_size:
            return

        logger.info("Image view port resized. (%d, %d) --> (%d, %d)"
                    % (old_size[0], old_size[1], new_size[0], new_size[1]))
        self.img['scrollbar_size'] = new_size

        (auto, factor) = self.get_zoom_level()
        if not auto:
            return

        self.update_page_sizes()
        self.img['canvas'].recompute_size(upd_scrollbar_values=True)
        self.img['canvas'].redraw()

    def __on_doc_lines_shown(self, docs):
        job = self.job_factories['doc_thumbnailer'].make(docs)
        self.schedulers['main'].schedule(job)

    def __on_window_resized_cb(self, _, rectangle):
        (w, h) = (rectangle.width, rectangle.height)
        self.__config['main_win_size'].value = (w, h)

    def __set_zoom_level_on_scroll(self, zoom):
        logger.info("Changing zoom level (scroll): %f"
                    % zoom)
        self.set_zoom_level(zoom, auto=False)
        self.update_page_sizes()
        self.img['canvas'].recompute_size(upd_scrollbar_values=True)
        self.img['canvas'].redraw()

    def __on_scroll_event_cb(self, widget, event):
        ZOOM_INCREMENT = 0.02
        if event.state & Gdk.ModifierType.CONTROL_MASK:
            zoom_model = self.zoom_level['model']
            zoom = zoom_model.get_value()
            if event.direction == Gdk.ScrollDirection.UP:
                zoom += ZOOM_INCREMENT
            elif event.direction == Gdk.ScrollDirection.DOWN:
                zoom -= ZOOM_INCREMENT
            else:
                return False
            GLib.idle_add(self.__set_zoom_level_on_scroll, zoom)
            return True
        # don't know what to do, don't care. Let someone else take care of it
        return False

    def __on_key_press_event_cb(self, widget, event):
        direction = 0
        if event.keyval == Gdk.KEY_Page_Up:
            direction = -1
        elif event.keyval == Gdk.KEY_Page_Down:
            direction = 1

        if (event.keyval == Gdk.KEY_Control_L or
                event.keyval == Gdk.KEY_Control_R or
                event.keyval == Gdk.KEY_Shift_L or
                event.keyval == Gdk.KEY_Shift_R or
                event.state & Gdk.ModifierType.MODIFIER_MASK):
            self.allow_multiselect = True

        if direction != 0:
            if not event.state & Gdk.ModifierType.CONTROL_MASK:
                doc = self.doc
                if not self.page:
                    page_nb = doc.nb_pages - 1
                else:
                    page_nb = self.page.page_nb
                page_nb += direction
                if page_nb >= doc.nb_pages:
                    page_nb = doc.nb_pages - 1
                if page_nb < 0:
                    page_nb = 0
                self.show_page(doc.pages[page_nb])
            else:
                self.doclist.select_doc(
                    doc=self.doc,
                    offset=direction, open_doc=True
                )
            return True

        # don't know what to do, don't care. Let someone else take care of it
        return False

    def __on_key_release_event_cb(self, widget, event):
        if (event.keyval == Gdk.KEY_Control_L or
                event.keyval == Gdk.KEY_Control_R or
                event.keyval == Gdk.KEY_Shift_L or
                event.keyval == Gdk.KEY_Shift_R or
                event.state & Gdk.ModifierType.MODIFIER_MASK):
            self.allow_multiselect = False

    def get_doc_sorting(self):
        return ("scan_date", sort_documents_by_date)

    def __get_show_all_boxes(self):
        return self.__show_all_boxes_widget.get_active()

    def __set_show_all_boxes(self, value):
        self.__show_all_boxes_widget.set_active(bool(value))

    show_all_boxes = property(__get_show_all_boxes, __set_show_all_boxes)

    def __select_page(self, page):
        set_widget_state(self.need_page_widgets, self.layout == 'paged')
        if page:
            new_text = "%d" % (page.page_nb + 1)
        else:
            new_text = ""
        current_text = self.page_nb['current'].get_text()
        if new_text.strip() != current_text.strip():
            self.actions['set_current_page'][1].enabled = False
            self.page_nb['current'].set_text(new_text)
            self.actions['set_current_page'][1].enabled = True

    def __on_img_window_moved(self):
        pos = self.img['canvas'].position
        size = self.img['canvas'].visible_size
        pos = (pos[0] + (size[0] / 2),
               pos[1] + (size[1] / 2))
        drawer = self.img['canvas'].get_drawer_at(pos)
        if drawer is None:
            return
        if not hasattr(drawer, 'page'):
            return
        page = drawer.page
        if page is None:
            set_widget_state(self.need_page_widgets, False)
            return
        self.__select_page(page)

    def make_scan_workflow(self):
        return ScanWorkflow(self.__config,
                            self.schedulers['scan'],
                            self.schedulers['ocr'])

    def make_scan_workflow_drawer(self, scan_workflow, single_angle=False,
                                  page=None):
        if single_angle:
            drawer = SingleAngleScanWorkflowDrawer(scan_workflow, page)
        else:
            drawer = MultiAnglesScanWorkflowDrawer(scan_workflow, page)
        # make sure the canvas is set even if we don't display it
        drawer.set_canvas(self.img['canvas'])
        return drawer

    def remove_scan_workflow(self, scan_workflow):
        for (docid, drawers) in self.scan_drawers.items():
            for (page_nb, drawer) in drawers.items():
                if (scan_workflow == drawer or
                        scan_workflow == drawer.scan_workflow):
                    drawers.pop(page_nb)
                    return docid
        raise ValueError("ScanWorkflow not found")

    def add_scan_workflow(self, doc, scan_workflow_drawer, page_nb=-1):
        if doc.docid not in self.scan_drawers:
            self.scan_drawers[doc.docid] = {}
        if page_nb < 0:
            page_nb = 0
            while page_nb in range(0, doc.nb_pages):
                page_nb += 1
            while page_nb in self.scan_drawers[doc.docid]:
                page_nb += 1
        self.scan_drawers[doc.docid][page_nb] = scan_workflow_drawer

        if (self.doc.docid == doc.docid or
                (self.doc.is_new and doc.is_new)):
            self.page = None
            set_widget_state(self.need_page_widgets, False)
            self.show_doc(self.doc, force_refresh=True)

    def add_page(self, docid, img, line_boxes):
        doc = self.docsearch.get_doc_from_docid(docid, inst=False)

        new = False
        if doc is None or doc.nb_pages <= 0 or doc.is_new:
            # new doc
            new = True
            if self.doc.is_new:
                doc = self.doc
            else:
                doc = self.doclist.get_new_doc()

        doc.add_page(img, line_boxes)
        doc.drop_cache()
        self.doc.drop_cache()

        if self.doc.docid == doc.docid:
            self.show_page(self.doc.pages[-1], force_refresh=True)

        if new:
            factory = self.job_factories['label_predictor_on_new_doc']
            job = factory.make(doc)
            job.connect("predicted-labels", lambda predictor, d, predicted:
                        GLib.idle_add(self.__on_predicted_labels, doc,
                                      predicted))
            self.schedulers['main'].schedule(job)
        else:
            self.upd_index({doc}, new=False)

    def __on_predicted_labels(self, doc, predicted_labels):
        for label in self.docsearch.label_list:
            if label in predicted_labels:
                self.docsearch.add_label(doc, label, update_index=False)
        self.upd_index({doc}, new=True)
        self.refresh_label_list()

    def upd_index(self, docs, new=False):
        new_docs = set()
        upd_docs = set()
        del_docs = set()

        for doc in docs:
            if not new and doc.is_new:
                # assume deleted
                del_docs.add(doc)
            elif new:
                new_docs.add(doc)
            else:
                upd_docs.add(doc)

        self.refresh_docs({doc})
        job = self.job_factories['index_updater'].make(
            self.docsearch, new_docs=new_docs, upd_docs=upd_docs,
            del_docs=del_docs, optimize=False, reload_list=False)
        self.schedulers['index'].schedule(job)<|MERGE_RESOLUTION|>--- conflicted
+++ resolved
@@ -79,11 +79,7 @@
 logger = logging.getLogger(__name__)
 
 
-<<<<<<< HEAD
 __version__ = '1.1-git'
-=======
-__version__ = '1.0.2'
->>>>>>> 751eb0c0
 
 
 # during tests, we have multiple instatiations of MainWindow(), but we must
@@ -1698,7 +1694,6 @@
             ),
         }
         connect_actions(actions)
-
 
     def open_dialog(self, to_export):
         SimpleAction.do(self)
