--- conflicted
+++ resolved
@@ -88,16 +88,9 @@
 class PdfPage(BasicPage):
     EXT_TXT = "txt"
 
-<<<<<<< HEAD
     def __init__(self, doc, pdf, page_nb, on_disk_cache=True):
-        BasicPage.__init__(self, doc, page_nb)
-        self.pdf_page = pdf.get_page(page_nb)
-        assert(self.pdf_page is not None)
-=======
-    def __init__(self, doc, pdf, page_nb):
         super().__init__(doc, page_nb)
         self._pdf_page = None
->>>>>>> 72c80fd5
         size = self.pdf_page.get_size()
         self._size = (int(size[0]), int(size[1]))
         self.__boxes = None
