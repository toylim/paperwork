#    Paperwork - Using OCR to grep dead trees the easy way
#    Copyright (C) 2012-2014  Jerome Flesch
#
#    Paperwork is free software: you can redistribute it and/or modify
#    it under the terms of the GNU General Public License as published by
#    the Free Software Foundation, either version 3 of the License, or
#    (at your option) any later version.
#
#    Paperwork is distributed in the hope that it will be useful,
#    but WITHOUT ANY WARRANTY; without even the implied warranty of
#    MERCHANTABILITY or FITNESS FOR A PARTICULAR PURPOSE.  See the
#    GNU General Public License for more details.
#
#    You should have received a copy of the GNU General Public License
#    along with Paperwork.  If not, see <http://www.gnu.org/licenses/>.

import logging
import os
import shutil

from gi.repository import GLib
from gi.repository import Gio
from gi.repository import Poppler

from ..common.doc import BasicDoc
from ..common.doc import dummy_export_progress_cb
from ..pdf.page import PdfPage

PDF_FILENAME = "doc.pdf"
logger = logging.getLogger(__name__)


class PdfDocExporter(object):
    can_select_format = False
    can_change_quality = False

    def __init__(self, doc, page_nb):
        self.doc = doc
        self.page = doc.pages[page_nb]
        self.pdfpath = ("%s/%s" % (doc.path, PDF_FILENAME))

    def get_mime_type(self):
        return 'application/pdf'

    def get_file_extensions(self):
        return ['pdf']

    def save(self, target_path, progress_cb=dummy_export_progress_cb):
        progress_cb(0, 1)
        shutil.copy(self.pdfpath, target_path)
        progress_cb(1, 1)
        return target_path

    def estimate_size(self):
        return os.path.getsize(self.pdfpath)

    def get_img(self):
        return self.page.img

    def __str__(self):
        return 'PDF'


class PdfPagesIterator(object):
    def __init__(self, pdfdoc):
        self.pdfdoc = pdfdoc
        self.idx = 0
        self.pages = [pdfdoc.pages[i] for i in range(0, pdfdoc.nb_pages)]

    def __iter__(self):
        return self

    def next(self):
        if self.idx >= self.pdfdoc.nb_pages:
            raise StopIteration()
        page = self.pages[self.idx]
        self.idx += 1
        return page

    def __next__(self):
        return self.next()


class PdfPages(object):
    def __init__(self, pdfdoc, pdf):
        self.pdfdoc = pdfdoc
        self.pdf = pdf
        self.page = {}

    def __getitem__(self, idx):
        if idx < 0:
            idx = self.pdf.get_n_pages() + idx
        if idx not in self.page:
            self.page[idx] = PdfPage(self.pdfdoc, self.pdf, idx)
        return self.page[idx]

    def __len__(self):
        return self.pdf.get_n_pages()

    def __iter__(self):
        return PdfPagesIterator(self.pdfdoc)

    def drop_cache(self):
        for page in self.page.values():
            page.drop_cache()


NB_FDS = 0  # assumed number of file descriptors opened


<<<<<<< HEAD
class _CommonPdfDoc(BasicDoc):
    def __init__(self, pdfpath, docpath, docid=None):
        super().__init__(docpath, docid)
        self.pdfpath = pdfpath
=======
class PdfDoc(BasicDoc):
    can_edit = False
    doctype = u"PDF"

    def __init__(self, docpath, docid=None):
        super().__init__(docpath, docid)
>>>>>>> 418079b0
        self._pages = None
        self._pdf = None

    def clone(self):
        assert()

    def _get_last_mod(self):
        last_mod = os.stat(self.pdfpath).st_mtime
        for page in self.pages:
            if page.last_mod > last_mod:
                last_mod = page.last_mod
<<<<<<< HEAD
=======
        labels_path = os.path.join(self.path, self.LABEL_FILE)
        try:
            file_last_mod = os.stat(labels_path).st_mtime
            if file_last_mod > last_mod:
                last_mod = file_last_mod
        except OSError:
            pass
        extra_txt_path = os.path.join(self.path, self.EXTRA_TEXT_FILE)
        try:
            file_last_mod = os.stat(extra_txt_path).st_mtime
            if file_last_mod > last_mod:
                last_mod = file_last_mod
        except OSError:
            pass

>>>>>>> 418079b0
        return last_mod

    last_mod = property(_get_last_mod)

    def get_pdf_file_path(self):
        return self.pdfpath

    def _open_pdf(self):
        global NB_FDS
        if self._pdf:
            return self._pdf
        filepath = Gio.File.new_for_path(self.pdfpath)
        self._pdf = Poppler.Document.new_from_gfile(filepath, password=None)
        NB_FDS += 1
        logger.debug("(opening {} | {}) Number of PDF file descriptors"
                     " opened: {}".format(self, id(self), NB_FDS)
                 )
        return self._pdf

    pdf = property(_open_pdf)

    def __get_pages(self):
        if self._pages:
            return self._pages
        self._pages = PdfPages(self, self.pdf)
        return self._pages

    pages = property(__get_pages)

    def _get_nb_pages(self):
        if self.is_new:
            # happens when a doc was recently deleted
            return 0
        nb_pages = self.pdf.get_n_pages()
        return nb_pages

    def print_page_cb(self, print_op, print_context, page_nb, keep_refs={}):
        """
        Called for printing operation by Gtk
        """
        self.pages[page_nb].print_page_cb(print_op, print_context,
                                          keep_refs=keep_refs)

    def import_pdf(self, file_uri):
        assert()

    @staticmethod
    def get_export_formats():
        return ['PDF']

    def build_exporter(self, file_format='pdf', preview_page_nb=0):
        assert(file_format.lower() == 'pdf')
        return PdfDocExporter(self, preview_page_nb)

    def drop_cache(self):
        global NB_FDS
        super().drop_cache()
        if self._pages:
            del self._pages
        self._pages = None
        if self._pdf:
            NB_FDS -= 1
            del self._pdf
            logger.debug("(closing {}) Number of PDF file descriptors"
                         " still opened: {}".format(self, NB_FDS))
        self._pdf = None

    def get_docfilehash(self):
        return super().hash_file("%s/%s" % (self.path, PDF_FILENAME))


class PdfDoc(_CommonPdfDoc):
    """
    PDF document inside the work directory
    (by opposition to OutsidePdfDoc that can be located anywhere)
    """
    can_edit = False
    doctype = u"PDF"

    def __init__(self, docpath, docid=None):
        super().__init__(
            os.path.join(docpath, PDF_FILENAME),
            docpath, docid
        )
        self._pages = None
        self._pdf = None

    def clone(self):
        return PdfDoc(self.path, self.docid)

    def _get_last_mod(self):
        last_mod = super()._get_last_mod()
        labels_path = os.path.join(self.path, BasicDoc.LABEL_FILE)
        try:
            file_last_mod = os.stat(labels_path).st_mtime
            if file_last_mod > last_mod:
                last_mod = file_last_mod
        except OSError:
            pass
        extra_txt_path = os.path.join(self.path, BasicDoc.EXTRA_TEXT_FILE)
        try:
            file_last_mod = os.stat(extra_txt_path).st_mtime
            if file_last_mod > last_mod:
                last_mod = file_last_mod
        except OSError:
            pass
        return last_mod

    def import_pdf(self, file_uri):
        logger.info("PDF: Importing '%s'" % (file_uri))
        try:
            # try opening it to make sure it's valid
            pdf = Poppler.Document.new_from_file(file_uri)
            pdf.get_n_pages()
        except GLib.GError as exc:
            logger.error(
                "Warning: Unable to open the PDF to import: {}/{}".format(
                    file_uri, exc
                )
            )
            return str(exc)

        try:
            dest = Gio.File.new_for_path(self.path)
            dest.make_directory(None)
        except GLib.GError as exc:
            logger.error("Warning: Error while trying to create '%s': %s"
                         % (self.path, exc))
            return str(exc)
        f = Gio.File.parse_name(file_uri)
        dest = dest.get_child(PDF_FILENAME)
        f.copy(dest,
               0,  # TODO(Jflesch): Missing flags: don't keep attributes
               None, None, None)
        return None


<<<<<<< HEAD
class ExternalPdfDoc(_CommonPdfDoc):
    """
    PDF document outside of the work directory.
    For instance, it can be a help document describing how to use the software.
    --> You do not want to add this document to the work directory
    --> You do not want to create thumbnail files, etc
    --> You do not want a label file
    """
    can_edit = False
    doctype = "PDF"
    labels = []
    is_new = False
    extra_text = ""
    has_ocr = False

    def __init__(self, filepath):
        super().__init__(
            filepath,
            os.path.dirname(filepath), os.path.basename(filepath)
        )
        self.filepath = filepath
        self._pages = None
        self._pdf = None

    # disable all the methods to handle the document

    def clone(self):
        assert()

    def destroy(self):
        assert()

    def add_label(self, *args, **kwargs):
        assert()

    def remove_label(self, *args, **kwargs):
        assert()

    def update_label(self, *args, **kwargs):
        assert()

    def _set_docid(self, *args, **kwargs):
        assert()
=======
    def drop_cache(self):
        global NB_FDS
        super().drop_cache()
        if self._pages:
            self._pages.drop_cache()
            del self._pages
        self._pages = None
        if self._pdf:
            NB_FDS -= 1
            del self._pdf
            logger.debug("(closing {} | {}) Number of PDF file descriptors"
                         " still opened: {}".format(self, id(self), NB_FDS))
        else:
            logger.debug("(closing {} | {}) Already closed (remaining: {})".format(
                        self, id(self), NB_FDS
                    ))
        self._pdf = None

    def get_docfilehash(self):
        return super().hash_file("%s/%s" % (self.path, PDF_FILENAME))
>>>>>>> 418079b0


def is_pdf_doc(docpath):
    if not os.path.isdir(docpath):
        return False
    try:
        filelist = os.listdir(docpath)
    except OSError as exc:
        logger.exception("Warning: Failed to list files in %s: %s"
                         % (docpath, str(exc)))
        return False
    return PDF_FILENAME in filelist<|MERGE_RESOLUTION|>--- conflicted
+++ resolved
@@ -108,19 +108,13 @@
 NB_FDS = 0  # assumed number of file descriptors opened
 
 
-<<<<<<< HEAD
 class _CommonPdfDoc(BasicDoc):
+    can_edit = False
+    doctype = u"PDF"
+
     def __init__(self, pdfpath, docpath, docid=None):
         super().__init__(docpath, docid)
         self.pdfpath = pdfpath
-=======
-class PdfDoc(BasicDoc):
-    can_edit = False
-    doctype = u"PDF"
-
-    def __init__(self, docpath, docid=None):
-        super().__init__(docpath, docid)
->>>>>>> 418079b0
         self._pages = None
         self._pdf = None
 
@@ -132,8 +126,104 @@
         for page in self.pages:
             if page.last_mod > last_mod:
                 last_mod = page.last_mod
-<<<<<<< HEAD
-=======
+        return last_mod
+
+    last_mod = property(_get_last_mod)
+
+    def get_pdf_file_path(self):
+        return self.pdfpath
+
+    def _open_pdf(self):
+        global NB_FDS
+        if self._pdf:
+            return self._pdf
+        filepath = Gio.File.new_for_path(self.pdfpath)
+        self._pdf = Poppler.Document.new_from_gfile(filepath, password=None)
+        NB_FDS += 1
+        logger.debug("(opening {} | {}) Number of PDF file descriptors"
+                     " opened: {}".format(self, id(self), NB_FDS)
+                     )
+        return self._pdf
+
+    pdf = property(_open_pdf)
+
+    def __get_pages(self):
+        if self._pages:
+            return self._pages
+        self._pages = PdfPages(self, self.pdf)
+        return self._pages
+
+    pages = property(__get_pages)
+
+    def _get_nb_pages(self):
+        if self.is_new:
+            # happens when a doc was recently deleted
+            return 0
+        nb_pages = self.pdf.get_n_pages()
+        return nb_pages
+
+    def print_page_cb(self, print_op, print_context, page_nb, keep_refs={}):
+        """
+        Called for printing operation by Gtk
+        """
+        self.pages[page_nb].print_page_cb(print_op, print_context,
+                                          keep_refs=keep_refs)
+
+    def import_pdf(self, file_uri):
+        assert()
+
+    @staticmethod
+    def get_export_formats():
+        return ['PDF']
+
+    def build_exporter(self, file_format='pdf', preview_page_nb=0):
+        assert(file_format.lower() == 'pdf')
+        return PdfDocExporter(self, preview_page_nb)
+
+    def drop_cache(self):
+        global NB_FDS
+        super().drop_cache()
+        if self._pages:
+            self._pages.drop_cache()
+            del self._pages
+        self._pages = None
+        if self._pdf:
+            NB_FDS -= 1
+            del self._pdf
+            logger.debug("(closing {} | {}) Number of PDF file descriptors"
+                         " still opened: {}".format(self, id(self), NB_FDS))
+        else:
+            logger.debug("(closing {} | {})"
+                         " Already closed (remaining: {})".format(
+                             self, id(self), NB_FDS
+                         ))
+        self._pdf = None
+
+    def get_docfilehash(self):
+        return super().hash_file("%s/%s" % (self.path, PDF_FILENAME))
+
+
+class PdfDoc(_CommonPdfDoc):
+    """
+    PDF document inside the work directory
+    (by opposition to OutsidePdfDoc that can be located anywhere)
+    """
+    can_edit = False
+    doctype = u"PDF"
+
+    def __init__(self, docpath, docid=None):
+        super().__init__(
+            os.path.join(docpath, PDF_FILENAME),
+            docpath, docid
+        )
+        self._pages = None
+        self._pdf = None
+
+    def clone(self):
+        return PdfDoc(self.path, self.docid)
+
+    def _get_last_mod(self):
+        last_mod = super()._get_last_mod()
         labels_path = os.path.join(self.path, self.LABEL_FILE)
         try:
             file_last_mod = os.stat(labels_path).st_mtime
@@ -148,114 +238,6 @@
                 last_mod = file_last_mod
         except OSError:
             pass
-
->>>>>>> 418079b0
-        return last_mod
-
-    last_mod = property(_get_last_mod)
-
-    def get_pdf_file_path(self):
-        return self.pdfpath
-
-    def _open_pdf(self):
-        global NB_FDS
-        if self._pdf:
-            return self._pdf
-        filepath = Gio.File.new_for_path(self.pdfpath)
-        self._pdf = Poppler.Document.new_from_gfile(filepath, password=None)
-        NB_FDS += 1
-        logger.debug("(opening {} | {}) Number of PDF file descriptors"
-                     " opened: {}".format(self, id(self), NB_FDS)
-                 )
-        return self._pdf
-
-    pdf = property(_open_pdf)
-
-    def __get_pages(self):
-        if self._pages:
-            return self._pages
-        self._pages = PdfPages(self, self.pdf)
-        return self._pages
-
-    pages = property(__get_pages)
-
-    def _get_nb_pages(self):
-        if self.is_new:
-            # happens when a doc was recently deleted
-            return 0
-        nb_pages = self.pdf.get_n_pages()
-        return nb_pages
-
-    def print_page_cb(self, print_op, print_context, page_nb, keep_refs={}):
-        """
-        Called for printing operation by Gtk
-        """
-        self.pages[page_nb].print_page_cb(print_op, print_context,
-                                          keep_refs=keep_refs)
-
-    def import_pdf(self, file_uri):
-        assert()
-
-    @staticmethod
-    def get_export_formats():
-        return ['PDF']
-
-    def build_exporter(self, file_format='pdf', preview_page_nb=0):
-        assert(file_format.lower() == 'pdf')
-        return PdfDocExporter(self, preview_page_nb)
-
-    def drop_cache(self):
-        global NB_FDS
-        super().drop_cache()
-        if self._pages:
-            del self._pages
-        self._pages = None
-        if self._pdf:
-            NB_FDS -= 1
-            del self._pdf
-            logger.debug("(closing {}) Number of PDF file descriptors"
-                         " still opened: {}".format(self, NB_FDS))
-        self._pdf = None
-
-    def get_docfilehash(self):
-        return super().hash_file("%s/%s" % (self.path, PDF_FILENAME))
-
-
-class PdfDoc(_CommonPdfDoc):
-    """
-    PDF document inside the work directory
-    (by opposition to OutsidePdfDoc that can be located anywhere)
-    """
-    can_edit = False
-    doctype = u"PDF"
-
-    def __init__(self, docpath, docid=None):
-        super().__init__(
-            os.path.join(docpath, PDF_FILENAME),
-            docpath, docid
-        )
-        self._pages = None
-        self._pdf = None
-
-    def clone(self):
-        return PdfDoc(self.path, self.docid)
-
-    def _get_last_mod(self):
-        last_mod = super()._get_last_mod()
-        labels_path = os.path.join(self.path, BasicDoc.LABEL_FILE)
-        try:
-            file_last_mod = os.stat(labels_path).st_mtime
-            if file_last_mod > last_mod:
-                last_mod = file_last_mod
-        except OSError:
-            pass
-        extra_txt_path = os.path.join(self.path, BasicDoc.EXTRA_TEXT_FILE)
-        try:
-            file_last_mod = os.stat(extra_txt_path).st_mtime
-            if file_last_mod > last_mod:
-                last_mod = file_last_mod
-        except OSError:
-            pass
         return last_mod
 
     def import_pdf(self, file_uri):
@@ -287,7 +269,6 @@
         return None
 
 
-<<<<<<< HEAD
 class ExternalPdfDoc(_CommonPdfDoc):
     """
     PDF document outside of the work directory.
@@ -331,28 +312,6 @@
 
     def _set_docid(self, *args, **kwargs):
         assert()
-=======
-    def drop_cache(self):
-        global NB_FDS
-        super().drop_cache()
-        if self._pages:
-            self._pages.drop_cache()
-            del self._pages
-        self._pages = None
-        if self._pdf:
-            NB_FDS -= 1
-            del self._pdf
-            logger.debug("(closing {} | {}) Number of PDF file descriptors"
-                         " still opened: {}".format(self, id(self), NB_FDS))
-        else:
-            logger.debug("(closing {} | {}) Already closed (remaining: {})".format(
-                        self, id(self), NB_FDS
-                    ))
-        self._pdf = None
-
-    def get_docfilehash(self):
-        return super().hash_file("%s/%s" % (self.path, PDF_FILENAME))
->>>>>>> 418079b0
 
 
 def is_pdf_doc(docpath):
