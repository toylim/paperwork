#    Paperwork - Using OCR to grep dead trees the easy way
#    Copyright (C) 2012  Jerome Flesch
#
#    Paperwork is free software: you can redistribute it and/or modify
#    it under the terms of the GNU General Public License as published by
#    the Free Software Foundation, either version 3 of the License, or
#    (at your option) any later version.
#
#    Paperwork is distributed in the hope that it will be useful,
#    but WITHOUT ANY WARRANTY; without even the implied warranty of
#    MERCHANTABILITY or FITNESS FOR A PARTICULAR PURPOSE.  See the
#    GNU General Public License for more details.
#
#    You should have received a copy of the GNU General Public License
#    along with Paperwork.  If not, see <http://www.gnu.org/licenses/>.
"""
Contains all the code relative to keyword and document list management list.
Also everything related to indexation and searching in the documents (+
suggestions)
"""

import logging
import copy
import datetime
import multiprocessing
import os.path
import time
import threading

from gi.repository import GObject

import numpy
from sklearn.externals import joblib
from sklearn.linear_model.passive_aggressive import PassiveAggressiveClassifier

import whoosh.fields
import whoosh.index
import whoosh.qparser
import whoosh.query
from whoosh.query import Term
from whoosh import sorting

from paperwork.backend import img
from paperwork.backend.common.doc import BasicDoc
from paperwork.backend.img.doc import ImgDoc
from paperwork.backend.img.doc import is_img_doc
from paperwork.backend.pdf.doc import PdfDoc
from paperwork.backend.pdf.doc import is_pdf_doc
from paperwork.util import dummy_progress_cb
from paperwork.util import MIN_KEYWORD_LEN
from paperwork.util import mkdir_p
from paperwork.util import rm_rf
from paperwork.util import strip_accents

logger = logging.getLogger(__name__)

DOC_TYPE_LIST = [
    (is_pdf_doc, PdfDoc.doctype, PdfDoc),
    (is_img_doc, ImgDoc.doctype, ImgDoc)
]


class DummyDocSearch(object):
    """
    Dummy doc search object.

    Instantiating a DocSearch object takes time (the time to rereard the index).
    So you can use this object instead during this time as a placeholder
    """
    docs = []
    label_list = []

    def __init__(self):
        pass

    @staticmethod
    def get_doc_examiner():
        """ Do nothing """
        assert()

    @staticmethod
    def get_index_updater():
        """ Do nothing """
        assert()

    @staticmethod
    def find_suggestions(sentence):
        """ Do nothing """
        sentence = sentence  # to make pylint happy
        return []

    @staticmethod
    def find_documents(sentence):
        """ Do nothing """
        sentence = sentence  # to make pylint happy
        return []

    @staticmethod
    def add_label(label):
        """ Do nothing """
        label = label  # to make pylint happy
        assert()

    @staticmethod
    def redo_ocr(langs, progress_callback):
        """ Do nothing """
        # to make pylint happy
        langs = langs
        progress_callback = progress_callback
        assert()

    @staticmethod
    def update_label(old_label, new_label, cb_progress=None):
        """ Do nothing """
        # to make pylint happy
        old_label = old_label
        new_label = new_label
        cb_progress = cb_progress
        assert()

    @staticmethod
    def destroy_label(label, cb_progress=None):
        """ Do nothing """
        # to make pylint happy
        label = label
        cb_progress = cb_progress
        assert()

    @staticmethod
    def destroy_index():
        """ Do nothing """
        assert()

    @staticmethod
    def is_hash_in_index(filehash=None):
        """ Do nothing """
        assert()

class DocDirExaminer(GObject.GObject):
    """
    Examine a directory containing documents. It looks for new documents,
    modified documents, or deleted documents.
    """
    def __init__(self, docsearch):
        GObject.GObject.__init__(self)
        self.docsearch = docsearch
        # we may be run in an independent thread --> use an independent
        # searcher
        self.__searcher = docsearch.index.searcher()

    def examine_rootdir(self,
                        on_new_doc,
                        on_doc_modified,
                        on_doc_deleted,
                        progress_cb=dummy_progress_cb):
        """
        Examine the rootdir.
        Calls on_new_doc(doc), on_doc_modified(doc), on_doc_deleted(docid)
        every time a new, modified, or deleted document is found
        """
        # getting the doc list from the index
        query = whoosh.query.Every()
        results = self.__searcher.search(query, limit=None)
        old_doc_list = [result['docid'] for result in results]
        old_doc_infos = {}
        for result in results:
            old_doc_infos[result['docid']] = (result['doctype'],
                                              result['last_read'])
        old_doc_list = set(old_doc_list)

        # and compare it to the current directory content
        docdirs = os.listdir(self.docsearch.rootdir)
        progress = 0
        for docdir in docdirs:
            old_infos = old_doc_infos.get(docdir)
            doctype = None
            if old_infos is not None:
                doctype = old_infos[0]
            doc = self.docsearch.get_doc_from_docid(docdir, doctype)
            if doc is None:
                continue
            if docdir in old_doc_list:
                old_doc_list.remove(docdir)
                assert(old_infos is not None)
                last_mod = datetime.datetime.fromtimestamp(doc.last_mod)
                if old_infos[1] != last_mod:
                    on_doc_modified(doc)
            else:
                on_new_doc(doc)
            progress_cb(progress, len(docdirs),
                        DocSearch.INDEX_STEP_CHECKING, doc)
            progress += 1

        # remove all documents from the index that don't exist anymore
        for old_doc in old_doc_list:
            on_doc_deleted(old_doc)

        progress_cb(1, 1, DocSearch.INDEX_STEP_CHECKING)


class DocIndexUpdater(GObject.GObject):
    """
    Update the index content.
    Don't forget to call commit() to apply the changes
    """
    def __init__(self, docsearch, optimize, progress_cb=dummy_progress_cb):
        self.docsearch = docsearch
        self.optimize = optimize
        self.writer = docsearch.index.writer()
        self.progress_cb = progress_cb
        self.__need_reload = False

    def _update_doc_in_index(self, index_writer, doc,
                             predicted_label_list=None,
                             fit_label_estimator=True):
        """
        Add/Update a document in the index
        """
        if fit_label_estimator:
            self.docsearch.fit_label_estimator(
                [doc], labels=self.docsearch.label_list + doc.labels)
        last_mod = datetime.datetime.fromtimestamp(doc.last_mod)
        docid = unicode(doc.docid)
        label = doc.get_index_labels()
        # try to predict some labels if there is none
        if label == u"":
            if predicted_label_list is None:
                doc.predicted_label_name_list = self.docsearch.predict_label_list(doc)
            else:
                doc.predicted_label_name_list = predicted_label_list
            predicted_labels = u",".join([strip_accents(unicode(predicted_label_name))
                                          for predicted_label_name in doc.predicted_label_name_list])
        else:
            predicted_labels = u""

        index_writer.update_document(
            docid=docid,
            doctype=doc.doctype,
            docfilehash=unicode(doc.get_docfilehash(), "utf-8"),
            content=doc.get_index_text(),
            label=doc.get_index_labels(),
            predicted_label=predicted_labels,
            docdate=doc.date,
            last_read=last_mod
        )
        return True

    @staticmethod
    def _delete_doc_from_index(index_writer, docid):
        """
        Remove a document from the index
        """
        query = whoosh.query.Term("docid", docid)
        index_writer.delete_by_query(query)

    def add_doc(self, doc, fit_label_estimator=True):
        """
        Add a document to the index
        """
        logger.info("Indexing new doc: %s" % doc)
        self._update_doc_in_index(self.writer, doc,
                                  fit_label_estimator=fit_label_estimator)
        self.__need_reload = True

    def upd_doc(self, doc,
                predicted_label_list=None,
                fit_label_estimator=True):
        """
        Update a document in the index
        """
        logger.info("Updating modified doc: %s" % doc)
        self._update_doc_in_index(self.writer, doc,
                                  predicted_label_list,
                                  fit_label_estimator=fit_label_estimator)

    def del_doc(self, docid, fit_label_estimator=True):
        """
        Delete a document
        argument fit_label_estimator is not used but is needed for the
        same interface as upd_doc and add_doc
        """
        logger.info("Removing doc from the index: %s" % docid)
        self._delete_doc_from_index(self.writer, docid)
        self.__need_reload = True

    def commit(self):
        """
        Apply the changes to the index
        """
        logger.info("Index: Commiting changes and saving estimators")
        self.docsearch.save_label_estimators()
        self.writer.commit(optimize=self.optimize)
        del self.writer
        self.docsearch.reload_searcher()
        if self.__need_reload:
            logger.info("Index: Reloading ...")
            self.docsearch.reload_index(progress_cb=self.progress_cb)

    def cancel(self):
        """
        Forget about the changes
        """
        logger.info("Index: Index update cancelled")
        self.writer.cancel()
        del self.writer


def is_dir_empty(dirpath):
    """
    Check if the specified directory is empty or not
    """
    if not os.path.isdir(dirpath):
        return False
    return (len(os.listdir(dirpath)) <= 0)


class DocSearch(object):
    """
    Index a set of documents. Can provide:
        * documents that match a list of keywords
        * suggestions for user input.
        * instances of documents
    """

    INDEX_STEP_LOADING = "loading"
    INDEX_STEP_CLEANING = "cleaning"
    INDEX_STEP_CHECKING = "checking"
    INDEX_STEP_READING = "checking"
    INDEX_STEP_COMMIT = "commit"
    LABEL_STEP_UPDATING = "label updating"
    LABEL_STEP_DESTROYING = "label deletion"
    OCR_THREADS_POLLING_TIME = 0.5
    WHOOSH_SCHEMA = whoosh.fields.Schema( #static up to date schema
                docid=whoosh.fields.ID(stored=True, unique=True),
                doctype=whoosh.fields.ID(stored=True, unique=False),
                docfilehash=whoosh.fields.ID(stored=True),
                content=whoosh.fields.TEXT(spelling=True),
                label=whoosh.fields.KEYWORD(stored=True, commas=True,
                                            spelling=True, scorable=True),
                predicted_label=whoosh.fields.KEYWORD(stored=True, commas=True,
                                            spelling=True, scorable=True),
                docdate=whoosh.fields.DATETIME(stored=True),
                last_read=whoosh.fields.DATETIME(stored=True),
            )
    LABEL_ESTIMATOR_TEMPLATE = PassiveAggressiveClassifier(n_iter=50)
    """
    Label_estimators is a dict with one estimator per label.
    Each label is predicted with its own estimator (OneVsAll strategy)
    We cannot use directly OneVsAllClassifier sklearn class because
    it doesn't support online learning (partial_fit)
    """
    label_estimators = {}

    def __init__(self, rootdir, callback=dummy_progress_cb):
        """
        Index files in rootdir (see constructor)

        Arguments:
            callback --- called during the indexation (may be called *often*).
                step : DocSearch.INDEX_STEP_READING or
                    DocSearch.INDEX_STEP_SORTING
                progression : how many elements done yet
                total : number of elements to do
                document (only if step == DocSearch.INDEX_STEP_READING): file
                    being read
        """
        self.rootdir = rootdir
        base_indexdir = os.getenv("XDG_DATA_HOME",
                                  os.path.expanduser("~/.local/share"))
        self.indexdir = os.path.join(base_indexdir, "paperwork", "index")
        mkdir_p(self.indexdir)

        self.__docs_by_id = {}  # docid --> doc
        self.label_list = []

        try:
            logger.info("Opening index dir '%s' ..." % self.indexdir)
            self.index = whoosh.index.open_dir(self.indexdir)
            #check that schema in up to date
            if str(self.index.schema) != str(self.WHOOSH_SCHEMA): #TODO : find a better way to compare schema
                raise IndexError('Schema is not up to date')

        except (whoosh.index.EmptyIndexError, IndexError), exc:
            logger.error("Failed to open index or bad index '%s'"
                   % self.indexdir)
            logger.error("Exception was: %s" % exc)
            logger.info("Will try to create a new one")
            self.index = whoosh.index.create_in(self.indexdir, self.WHOOSH_SCHEMA)
            logger.info("Index '%s' created" % self.indexdir)

        self.__searcher = self.index.searcher()
<<<<<<< HEAD

        self.search_param_list = []

        class CustomFuzzy(whoosh.qparser.query.FuzzyTerm):
            def __init__(self, fieldname, text, boost=1.0, maxdist=1,
                 prefixlength=0, constantscore=True):
                whoosh.qparser.query.FuzzyTerm.__init__(self, fieldname, text, boost, maxdist,
                 prefixlength, constantscore=True)

        facets = [sorting.ScoreFacet(),sorting.FieldFacet("docdate", reverse=True)]
        self.search_param_list.append({"query_parser" : whoosh.qparser.QueryParser("label",
                                            schema=self.index.schema,
                                            termclass=Term),
                                       "sortedby" : facets})
        self.search_param_list.append({"query_parser" : whoosh.qparser.QueryParser("label",
                                            schema=self.index.schema,
                                            termclass=whoosh.qparser.query.Prefix),
                                       "sortedby" : facets})
        self.search_param_list.append({"query_parser" : whoosh.qparser.QueryParser("label",
                                            schema=self.index.schema,
                                            termclass=CustomFuzzy),
                                       "sortedby" : facets})

        self.search_param_list.append({"query_parser" : whoosh.qparser.QueryParser("predicted_label",
                                            schema=self.index.schema,
                                            termclass=Term),
                                       "sortedby" : facets})
        self.search_param_list.append({"query_parser" : whoosh.qparser.QueryParser("predicted_label",
                                            schema=self.index.schema,
                                            termclass=whoosh.qparser.query.Prefix),
                                       "sortedby" : facets})
        self.search_param_list.append({"query_parser" : whoosh.qparser.QueryParser("predicted_label",
                                            schema=self.index.schema,
                                            termclass=CustomFuzzy),
                                       "sortedby" : facets})

        self.search_param_list.append({"query_parser" : whoosh.qparser.QueryParser("content",
                                            schema=self.index.schema,
                                            termclass=Term),
                                       "sortedby" : facets})
        self.search_param_list.append({"query_parser" : whoosh.qparser.QueryParser("content",
                                            schema=self.index.schema,
                                            termclass=CustomFuzzy),
                                       "sortedby" : facets})
        self.search_param_list.append({"query_parser" : whoosh.qparser.QueryParser("content",
                                            schema=self.index.schema,
                                            termclass=whoosh.qparser.query.Prefix),
                                       "sortedby" : facets})

=======
        self.check_workdir()
>>>>>>> b12cd550
        self.cleanup_rootdir(callback)
        self.reload_index(callback)

        self.label_estimators_dir = os.path.join(base_indexdir,
                                                  "paperwork",
                                                  "label_estimators")
        self.label_estimators_file = os.path.join(self.label_estimators_dir,
                                                  "label_estimators.jbl")
        try:
            logger.info("Opening label_estimators file '%s' ..." %
                        self.label_estimators_file)
            (l_estimators,ver) = joblib.load(self.label_estimators_file)
            if ver != BasicDoc.FEATURES_VER:
                logger.info("Estimator version is not up to date")
                self.label_estimators = {}
            else:
                self.label_estimators = l_estimators

            # check that the label_estimators are up to date for their class
            for label_name in self.label_estimators:
                params = self.label_estimators[label_name].get_params()
                if params != self.LABEL_ESTIMATOR_TEMPLATE.get_params():
                    raise IndexError('label_estimators params are not up to date')
        except Exception, exc:
            logger.error("Failed to open label_estimator file '%s', or bad label_estimator structure"
                   % self.indexdir)
            logger.error("Exception was: %s" % exc)
            logger.info("Will create new label_estimators")
            self.label_estimators = {}

        # redo prediction on all documents
        self.reindex_label_predictions()

    def save_label_estimators(self):
        if not os.path.exists(self.label_estimators_dir):
            os.mkdir(self.label_estimators_dir)
        joblib.dump((self.label_estimators, BasicDoc.FEATURES_VER),
                    self.label_estimators_file,
                    compress=0)

    def __must_clean(self, filepath):
        must_clean_cbs = [
            is_dir_empty,
            img.is_tmp_file,
        ]
        for must_clean_cb in must_clean_cbs:
            if must_clean_cb(filepath):
                return True
        return False

    def check_workdir(self):
        """
        Check that the current work dir (see config.PaperworkConfig) exists. If
        not, open the settings dialog.
        """
        mkdir_p(self.rootdir)

    def cleanup_rootdir(self, progress_cb=dummy_progress_cb):
        """
        Remove all the crap from the work dir (temporary files, empty
        directories, etc)
        """
        progress_cb(0, 1, self.INDEX_STEP_CLEANING)
        for filename in os.listdir(self.rootdir):
            filepath = os.path.join(self.rootdir, filename)
            if self.__must_clean(filepath):
                logger.info("Cleanup: Removing '%s'" % filepath)
                rm_rf(filepath)
            elif os.path.isdir(filepath):
                # we only want to go one subdirectory deep, no more
                for subfilename in os.listdir(filepath):
                    subfilepath = os.path.join(filepath, subfilename)
                    if self.__must_clean(subfilepath):
                        logger.info("Cleanup: Removing '%s'" % subfilepath)
                        rm_rf(subfilepath)
        progress_cb(1, 1, self.INDEX_STEP_CLEANING)

    def get_doc_examiner(self):
        """
        Return an object useful to find added/modified/removed documents
        """
        return DocDirExaminer(self)

    def get_index_updater(self, optimize=True):
        """
        Return an object useful to update the content of the index

        Note that this object is only about modifying the index. It is not
        made to modify the documents themselves.
        Some helper methods, with more specific goals, may be available for
        what you want to do.
        """
        return DocIndexUpdater(self, optimize)

    def fit_label_estimator(self, docs=None, removed_label=None, labels=None):
        """
        fit the estimator with the supervised documents

        Arguments:
            docs --- a collection of documents to fit the estimator with
                if none, all the docs are used
            removed_label --- if the fitting is done when a label is removed
                a doc with no label is not used for learning (fitting), unless
                the label has been explicitely removed
            labels --- a collection a labels to operate with. If none, all
                the labels are used
        """
        if docs is None:
            docs = self.docs

        if labels is None:
            labels = []
            for doc in docs:
                labels += doc.labels

        label_name_set = set([label.name for label in labels])

        # construct the estimators if not present in the list
        for label_name in label_name_set:
            if label_name not in self.label_estimators:
                self.label_estimators[label_name] = copy.deepcopy(DocSearch.LABEL_ESTIMATOR_TEMPLATE)

        for doc in docs:
            logger.info("Fitting estimator with doc: %s " % doc)
            # fit only with labelled documents
            if doc.labels:
                for label_name in label_name_set:
                    # check for this estimator if the document is labelled or not
                    doc_has_label = 'unlabelled'
                    for label in doc.labels:
                        if label.name == label_name:
                            doc_has_label = 'labelled'
                            break

                    # fit the estimators with the model class (labelled or unlabelled)
                    # don't use True or False for the classes as it raises a casting bug in underlying library
                    l_estimator =  self.label_estimators[label_name]
                    l_estimator.partial_fit(doc.get_features(),
                                            [doc_has_label],
                                            numpy.array(['labelled','unlabelled']))
            elif removed_label:
                l_estimator =  self.label_estimators[removed_label.name]
                l_estimator.partial_fit(doc.get_features(),
                                        ['unlabelled'],
                                        numpy.array(['labelled','unlabelled']))

    def predict_label_list(self, doc):
        """
        return a prediction of label names
        """
        # if there is only one label, or not enough document fitted prediction is not possible
        if len(self.label_estimators) < 2:
            return []

        predicted_label_list=[]
        for label_name in self.label_estimators:
            features = doc.get_features()
            # check that the estimator will not throw an error because its not fitted
            if self.label_estimators[label_name].coef_ is not None:
                prediction = self.label_estimators[label_name].predict(features)
                if prediction == 'labelled':
                    predicted_label_list.append(label_name)
                logger.debug("%s %s %s with decision %s "
                             % (doc, prediction, label_name,
                                self.label_estimators[label_name].
                                    decision_function(features)))
        return predicted_label_list

    def reindex_label_predictions(self, docs=None):
        logger.info("reindexing label predictions")

        if docs is None:
            docs = self.docs

        updater = None
        for doc in docs:
            # check the labels prediction for non labeled documents
            if not doc.labels:
                estimator_list = self.predict_label_list(doc)
                if not estimator_list:
                    estimator_list = [u''] # whoosh return u'' for empty results
                if set(estimator_list) != set(doc.predicted_label_name_list):
                    logger.info("doc %s needs label prediction index update" % doc)

                    if updater is None:
                        updater = self.get_index_updater(optimize=False)
                    updater.upd_doc(doc, predicted_label_list = estimator_list)

        if updater:
            updater.commit()

    def __inst_doc(self, docid, doc_type_name=None, predicted_label_names=None):
        """
        Instantiate a document based on its document id.
        The information are taken from the whoosh index.
        The predicted labels are checked
        """
        doc = None
        docpath = os.path.join(self.rootdir, docid)
        if not os.path.exists(docpath):
            return None
        if doc_type_name is not None:
            # if we already know the doc type name
            for (is_doc_type, doc_type_name_b, doc_type) in DOC_TYPE_LIST:
                if doc_type_name_b == doc_type_name:
                    doc = doc_type(docpath, docid)
            if not doc:
                logger.warn("Warning: unknown doc type found in the index: %s"
                   % doc_type_name)
        # otherwise we guess the doc type
        if not doc:
            for (is_doc_type, doc_type_name, doc_type) in DOC_TYPE_LIST:
                if is_doc_type(docpath):
                    doc = doc_type(docpath, docid)
        if not doc:
            logger.warn("Warning: unknown doc type for doc %s" % docid)
            return doc


        if predicted_label_names:
            doc.predicted_label_name_list = predicted_label_names
        else:
            # search in the index for the predicted_labels
            results = self.__searcher.search(Term('docid', docid))
            if results and results[0]['docid'] == docid:
                doc.predicted_label_name_list = results[0]['predicted_label'].split(',')
        return doc

    def get_doc_from_docid(self, docid, doc_type_name=None):
        """
        Try to find a document based on its document id. If it hasn't been
        instantiated yet, it will be.
        """
        if docid in self.__docs_by_id:
            return self.__docs_by_id[docid]
        self.__docs_by_id[docid] = self.__inst_doc(docid,
                                                   doc_type_name)
        return self.__docs_by_id[docid]

    def reload_index(self, progress_cb=dummy_progress_cb):
        """
        Read the index, and load the document list from it
        """
        docs_by_id = self.__docs_by_id
        self.__docs_by_id = {}
        for doc in docs_by_id.values():
            doc.drop_cache()
        del docs_by_id

        query = whoosh.query.Every()
        results = self.__searcher.search(query, limit=None)

        nb_results = len(results)
        progress = 0
        labels = set()

        for result in results:
            docid = result['docid']
            doctype = result['doctype']
            doc = self.__inst_doc(docid, doctype, predicted_label_names=result['predicted_label'].split(','))
            if doc is None:
                continue
            progress_cb(progress, nb_results, self.INDEX_STEP_LOADING, doc)
            self.__docs_by_id[docid] = doc
            for label in doc.labels:
                labels.add(label)

            progress += 1
        progress_cb(1, 1, self.INDEX_STEP_LOADING)

        self.label_list = [label for label in labels]
        self.label_list.sort()

    def index_page(self, page):
        """
        Extract all the keywords from the given page

        Arguments:
            page --- from which keywords must be extracted

        Obsolete. To remove. Use get_index_updater() instead
        """
        updater = self.get_index_updater(optimize=False)
        updater.upd_doc(page.doc)
        updater.commit()
        if not page.doc.docid in self.__docs_by_id:
            logger.info("Adding document '%s' to the index" % page.doc.docid)
            self.__docs_by_id[page.doc.docid] = page.doc

    def __get_all_docs(self):
        """
        Return all the documents. Beware, they are unsorted.
        """
        return self.__docs_by_id.values()

    docs = property(__get_all_docs)

    def get_by_id(self, obj_id):
        """
        Get a document or a page using its ID
        Won't instantiate them if they are not yet available
        """
        if "/" in obj_id:
            (docid, page_nb) = obj_id.split("/")
            page_nb = int(page_nb)
            return self.__docs_by_id[docid].pages[page_nb]
        return self.__docs_by_id[obj_id]

    def find_documents(self, sentence):
        """
        Returns all the documents matching the given keywords

        Arguments:
            sentence --- a sentenced query
        Returns:
            An array of document (doc objects)
        """
        sentence = sentence.strip()

        if sentence == u"":
            return self.docs

        sentence = strip_accents(sentence)

        result_list_list=[]
        for query_parser in self.search_param_list:
            query = query_parser["query_parser"].parse(sentence)
            if "sortedby" in query_parser:
                result_list_list.append(self.__searcher.search(query, limit=None, sortedby = query_parser["sortedby"]))
            else:
                result_list_list.append(self.__searcher.search(query, limit=None))

        # merging results
        results = result_list_list[0]
        for result_intermediate in result_list_list[1:]:
            results.extend(result_intermediate)

        docs = [self.__docs_by_id.get(result['docid']) for result in results]
        try:
            while True:
                docs.remove(None)
        except ValueError:
            pass
        assert (not None in docs)
        return docs

    def find_suggestions(self, sentence):
        """
        Search all possible suggestions. Suggestions returned always have at
        least one document matching.

        Arguments:
            sentence --- keywords (single strings) for which we want
                suggestions
        Return:
            An array of sets of keywords. Each set of keywords (-> one string)
            is a suggestion.
        """
        keywords = sentence.split(" ")
        final_suggestions = []

        corrector = self.__searcher.corrector("content")
        label_corrector = self.__searcher.corrector("label")
        for keyword_idx in range(0, len(keywords)):
            keyword = strip_accents(keywords[keyword_idx])
            if (len(keyword) <= MIN_KEYWORD_LEN):
                continue
            keyword_suggestions = label_corrector.suggest(keyword, limit=2)[:]
            keyword_suggestions += corrector.suggest(keyword, limit=5)[:]
            for keyword_suggestion in keyword_suggestions:
                new_suggestion = keywords[:]
                new_suggestion[keyword_idx] = keyword_suggestion
                new_suggestion = u" ".join(new_suggestion)
                if len(self.find_documents(new_suggestion)) <= 0:
                    continue
                final_suggestions.append(new_suggestion)
        final_suggestions.sort()
        return final_suggestions

    def add_label(self, doc, label):
        """
        Add a label on a document.

        Arguments:
            label --- The new label (see labels.Label)
            doc --- The first document on which this label has been added
        """
        label = copy.copy(label)
        new_label = False
        if not label in self.label_list:
            self.label_list.append(label)
            self.label_list.sort()
            new_label = True
        doc.add_label(label)
        updater = self.get_index_updater(optimize=False)
        updater.upd_doc(doc)
        if new_label:
            # its a brand new label, there is a new estimator.
            # we need to fit this new estimator.
            self.fit_label_estimator(labels=[label])
        updater.commit()

    def remove_label(self, doc, label):
        """
        Remove a label from a doc. Takes care of updating the index
        """
        doc.remove_label(label)
        updater = self.get_index_updater(optimize=False)
        updater.upd_doc(doc)
        self.fit_label_estimator(docs=[doc], removed_label=label)
        updater.commit()

    def update_label(self, old_label, new_label, callback=dummy_progress_cb):
        """
        Replace 'old_label' by 'new_label' on all the documents. Takes care of
        updating the index.
        """
        assert(old_label)
        assert(new_label)
        self.label_list.remove(old_label)
        if old_label.name in self.label_estimators:
            self.label_estimators[new_label.name] = self.label_estimators.pop(old_label.name)
        if new_label not in self.label_list:
            self.label_list.append(new_label)
            self.label_list.sort()
        current = 0
        total = len(self.docs)
        updater = self.get_index_updater(optimize=False)
        for doc in self.docs:
            must_reindex = (old_label in doc.labels)
            callback(current, total, self.LABEL_STEP_UPDATING, doc)
            doc.update_label(old_label, new_label)
            if must_reindex:
                updater.upd_doc(doc)
            current += 1

        updater.commit()

    def destroy_label(self, label, callback=dummy_progress_cb):
        """
        Remove the label 'label' from all the documents. Takes care of updating
        the index.
        """
        assert(label)
        self.label_list.remove(label)
        self.label_estimators.pop(label.name)
        current = 0
        docs = self.docs
        total = len(docs)
        updater = self.get_index_updater(optimize=False)
        for doc in docs:
            must_reindex = (label in doc.labels)
            callback(current, total, self.LABEL_STEP_DESTROYING, doc)
            doc.remove_label(label)
            if must_reindex:
                updater.upd_doc(doc)
            current += 1
        updater.commit()

    def reload_searcher(self):
        """
        When the index has been updated, it's safer to re-instantiate the Whoosh
        Searcher object used to browse it.

        You shouldn't have to call this method yourself.
        """
        searcher = self.__searcher
        self.__searcher = self.index.searcher()
        del(searcher)

    def redo_ocr(self, langs, progress_callback=dummy_progress_cb):
        """
        Rerun the OCR on *all* the documents. Can be a *really* long process,
        which is why progress_callback is a mandatory argument.

        Arguments:
            progress_callback --- See util.dummy_progress_cb for a
                prototype. The only step returned is "INDEX_STEP_READING"
            langs --- Languages to use with the spell checker and the OCR tool
                ( { 'ocr' : 'fra', 'spelling' : 'fr' } )
        """
        logger.info("Redoing OCR of all documents ...")

        dlist = self.docs
        threads = []
        remaining = dlist[:]

        max_threads = multiprocessing.cpu_count()

        while (len(remaining) > 0 or len(threads) > 0):
            for thread in threads:
                if not thread.is_alive():
                    threads.remove(thread)
            while (len(threads) < max_threads and len(remaining) > 0):
                doc = remaining.pop()
                if not doc.can_edit:
                    continue
                thread = threading.Thread(target=doc.redo_ocr,
                                          args=[langs], name=doc.docid)
                thread.start()
                threads.append(thread)
                progress_callback(len(dlist) - len(remaining),
                                  len(dlist), self.INDEX_STEP_READING,
                                  doc)
            time.sleep(self.OCR_THREADS_POLLING_TIME)
        logger.info("OCR of all documents done")

    def destroy_index(self):
        """
        Destroy the index. Don't use this DocSearch object anymore after this
        call. Next instantiation of a DocSearch will rebuild the whole index
        """
        logger.info("Destroying the index ...")
        rm_rf(self.indexdir)
        rm_rf(self.label_estimators_dir)
        logger.info("Done")

    def is_hash_in_index(self, filehash):
        """
        Check if there is a document using this file hash
        """
        results = self.__searcher.search(
               Term('docfilehash', unicode(filehash, "utf-8")))
        return results<|MERGE_RESOLUTION|>--- conflicted
+++ resolved
@@ -389,7 +389,6 @@
             logger.info("Index '%s' created" % self.indexdir)
 
         self.__searcher = self.index.searcher()
-<<<<<<< HEAD
 
         self.search_param_list = []
 
@@ -439,9 +438,7 @@
                                             termclass=whoosh.qparser.query.Prefix),
                                        "sortedby" : facets})
 
-=======
         self.check_workdir()
->>>>>>> b12cd550
         self.cleanup_rootdir(callback)
         self.reload_index(callback)
 
