import os
import sys

<<<<<<< HEAD
from gi.repository import GLib
=======
import gi

gi.require_version('Gdk', '3.0')
gi.require_version('PangoCairo', '1.0')
gi.require_version('Poppler', '0.18')
>>>>>>> 5fd8ac77

from . import config
from . import docimport
from . import docsearch


def is_verbose():
    return os.environ['PAPERWORK_VERBOSE'] != ""


def is_interactive():
    return os.environ['PAPERWORK_INTERACTIVE'] != ""


def get_docsearch():
    pconfig = config.PaperworkConfig()
    pconfig.read()

    if is_verbose():
        print ("Work directory: {}".format(pconfig.settings['workdir'].value))

    dsearch = docsearch.DocSearch(pconfig.settings['workdir'].value)
    dsearch.reload_index()
    return dsearch


def cmd_dump(docid):
    """
    Arguments: <document id>
    Dump the content of the specified document.
    See 'search' for the document ids.
    """
    dsearch = get_docsearch()
    doc = dsearch.get(docid)
    for page in doc.pages:
        print ("=== Page {} ===".format(page.page_nb))
        for line in page.boxes:
            out = ""
            for word in line.word_boxes:
                out += word.content + " "
            print (out.strip())


def _get_importer(filepath, doc):
    fileuri = GLib.filename_to_uri(filepath)
    importers = docimport.get_possible_importers(fileuri, current_doc=doc)

    if len(importers) < 0:
        raise Exception("Don't know how to import {}".format(filepath))
    if len(importers) == 1:
        return importers[0]
    elif not is_interactive():
        raise Exception(
            "Many way to import {} and running in batch mode".format(
                filepath
            )
        )
    else:
        print("Import of {}:")
        for (idx, importer) in enumerate(importers):
            print ("{} - {}".format(idx, importer))
        idx = input("? ")
        return importers[int(idx)]


def _do_import(filepaths, dsearch, doc, guess_labels=True):
    index_updater = dsearch.get_index_updater(optimize=False)

    for filepath in filepaths:
        if not os.path.exists(filepath):
            raise FileNotFoundError(filepath)  # NOQA (Python 3.x only)
        fileuri = GLib.filename_to_uri(filepath)
        importer = _get_importer(filepath, doc)
        if is_verbose():
            print ("File {}: Importer = {}".format(filepath, importer))
        (docs, page, is_new_doc) = importer.import_doc(
            fileuri, dsearch, current_doc=doc
        )
        if docs is None or len(docs) <= 0:
            print ("File {} already imported".format(filepath))
        else:
            for doc in docs:
                print("File {} --> Document {}".format(filepath, doc.docid))
                if is_new_doc and guess_labels:
                    labels = dsearch.guess_labels(doc)
                    for label in labels:
                        dsearch.add_label(doc, label, update_index=False)
                if is_new_doc:
                    index_updater.add_doc(doc)
                else:
                    index_updater.upd_doc(doc)

    if is_verbose():
        print ("Updating index ...")
    index_updater.commit()
    if is_verbose():
        print ("Done")


def cmd_import(*args):
    """
    Arguments: <file_or_folder> [--no_label_guessing] [--append <document_id>]
    Import a file or a PDF folder.
    """
    guess_labels = True
    docid = None
    doc = None

    if "--no_label_guessing" in args:
        guess_labels = False
        args.remove("--guess_labels")
    if "--append" in args:
        idx = args.index("--append")
        docid = args[idx + 1]
        args.remove("--append")
        args.remove(docid)
    if len(args) <= 0:
        sys.stderr.write("Nothing to import.\n")
        return

    dsearch = get_docsearch()

    if docid:
        doc = dsearch.get(docid)
        if doc is None:
            sys.stderr.write("Document {} not found\n".format(docid))
            return

    return _do_import(args, dsearch, doc, guess_labels)


class RescanManager(object):
    def __init__(self):
        self.dsearch = get_docsearch()
        self.verbose = is_verbose()
        self.dexaminer = self.dsearch.get_doc_examiner()
        self.index_updater = self.dsearch.get_index_updater()

    def _on_new_doc(self, doc):
        self.index_updater.add_doc(doc)
        if self.verbose:
            print ("New document: {}".format(doc.docid))

    def _on_upd_doc(self, doc):
        self.index_updater.upd_doc(doc)
        self.changes['upd'].add(doc)
        if self.verbose:
            print ("Updated document: {}".format(doc.docid))

    def _on_del_doc(self, doc):
        self.index_updater.del_doc(doc)
        if self.verbose:
            print ("Deleted document: {}".format(doc.docid))

    def _on_doc_unchanged(self, doc):
        pass

    def _on_progress(self, progression, total, step=None, doc=None):
        if not self.verbose:
            return
        if progression % 10 != 0:
            return
        progression /= total
        current = ""
        if doc:
            current = "({})".format(doc.docid)
        sys.stdout.write("\b" * 100)
        sys.stdout.write(
            "{}[{}{}] {}% {}".format(
                "\b" * 100,
                "=" * int(10 * progression),
                " " * int(10 - (10 * progression)),
                int(progression * 100),
                current
            )
        )
        sys.stdout.flush()

    def rescan(self):
        self.dexaminer.examine_rootdir(
            self._on_new_doc,
            self._on_upd_doc,
            self._on_del_doc,
            self._on_doc_unchanged,
            self._on_progress
        )
        if self.verbose:
            sys.stdout.write("\b" * 100 + " " * 100)
            sys.stdout.write("\b" * 100)
            print ("Rewriting index ...")
        self.index_updater.commit()
        if self.verbose:
            print ("Done")


def cmd_rescan():
    """
    Rescan the work directory. Look for new, updated or deleted documents
    and update the index accordingly.
    """
    rm = RescanManager()
    rm.rescan()


def _get_first_line(doc):
    out = ""
    for page in doc.pages:
        lines = page.boxes
        for line in lines:
            for word in line.word_boxes:
                out += (" " + word.content)
            out = out.strip()
            if out != "":
                break
        if out != "":
            break
    return out


def cmd_show(docid):
    """
    Arguments: <doc_id>
    Show document information (but not its content, see 'dump').
    See 'search' for the document id.
    """
    dsearch = get_docsearch()
    doc = dsearch.get(docid)
    print ("Type: {}".format(type(doc)))
    print ("Number of pages: {}".format(doc.nb_pages))
    for page in doc.pages:
        nb_lines = 0
        nb_words = 0
        for line in page.boxes:
            nb_lines += 1
            nb_words += len(line.word_boxes)
        print ("  page {}: {} lines, {} words".format(
            page.page_nb, nb_lines, nb_words
        ))
    print ("Labels: {}".format(", ".join([l.name for l in doc.labels])))
    print ("First line: {}".format(_get_first_line(doc)))


def cmd_search(*args):
    """
    Arguments: <keyword1> [<keyword2> [<keyword3> [...]]]
    List the documents containing the keywords. Syntax is the same
    than with the search field in Paperwork-gui.
    Example: 'label:contrat AND paperwork'
    """
    if len(args) <= 0:
        sys.stderr.write("paperwork-shell: Need keywords.\n")
        return

    dsearch = get_docsearch()

    if is_verbose():
        print ("Search: {}".format(" ".join(args)))

    docs = dsearch.find_documents(" ".join(args))
    for doc in docs:
        if not is_verbose():
            print (doc.docid)
        else:
            sys.stdout.write("{} ({} pages) ".format(doc.docid, doc.nb_pages))
            sys.stdout.write(", ".join([l.name for l in doc.labels]))
            sys.stdout.write("\n")


def cmd_switch_workdir(new_workdir):
    """
    Arguments: <new work directory path>
    Change current Paperwork's work directory.
    Does *not* update the index.
    You should run 'paperwork-shell rescan' after this command.
    """
    if not os.path.exists(new_workdir) or not os.path.isdir(new_workdir):
        sys.stderr.write("New work directory must be an existing directory.")
        return
    pconfig = config.PaperworkConfig()
    pconfig.read()
    pconfig.settings['workdir'].value = new_workdir
    pconfig.write()


COMMANDS = {
    'dump': cmd_dump,
    'import': cmd_import,
    'rescan': cmd_rescan,
    'search': cmd_search,
    'show': cmd_show,
    'switch_workdir': cmd_switch_workdir,
}<|MERGE_RESOLUTION|>--- conflicted
+++ resolved
@@ -1,15 +1,13 @@
 import os
 import sys
 
-<<<<<<< HEAD
-from gi.repository import GLib
-=======
 import gi
 
 gi.require_version('Gdk', '3.0')
 gi.require_version('PangoCairo', '1.0')
 gi.require_version('Poppler', '0.18')
->>>>>>> 5fd8ac77
+
+from gi.repository import GLib
 
 from . import config
 from . import docimport
