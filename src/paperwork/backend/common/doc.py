--- conflicted
+++ resolved
@@ -279,11 +279,8 @@
 
         Will go on each document, and replace 'old_label' by 'new_label'
         """
-<<<<<<< HEAD
-=======
         logger.info("%s : Updating label ([%s] -> [%s])"
                     % (str(self), old_label.name, new_label.name))
->>>>>>> 400ec4ba
         labels = self.labels
         try:
             labels.remove(old_label)
