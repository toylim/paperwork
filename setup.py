#!/usr/bin/env python

import os
import sys

from setuptools import setup

extra_deps = []

if os.name == "nt":
    extra_deps = [
        "pycrypto"  # used to check the activation keys
    ]

setup(
    name="paperwork",
    # if you change the version, don't forget to
    # * update the ChangeLog file
    # * change it also in
    #   src/paperwork/frontend/aboutdialog/aboutdialog.glade
    # * change it also in
    #   src/paperwork/frontend/mainwindow/__init__.py:__version__
    # * update the dependency version on paperwork-backend
    # * update the public key in
    #   src/paperwork/frontend/activation/__init__.py:check_activation_key()
    #   if required
<<<<<<< HEAD
    version="1.1",
=======
    version="1.0.5",
>>>>>>> fd5d23dd
    description=(
        "Using scanner and OCR to grep dead trees the easy way (Linux only)"
    ),
    long_description="""Paperwork is a tool to make papers searchable.

The basic idea behind Paperwork is "scan & forget" : You should be able to
just scan a new document and forget about it until the day you need it
again.
Let the machine do most of the work.

Main features are:
- Scan
- Automatic orientation detection
- OCR
- Indexing
- Document labels
- Automatic guessing of the labels to apply on new documents
- Search
- Keyword suggestions
- Quick edit of scans
- PDF support
    """,
    keywords="scanner ocr gui",
    url="https://github.com/jflesch/paperwork",
    download_url=("https://github.com/jflesch/paperwork"
                  "/archive/unstable.tar.gz"),
    classifiers=[
        "Development Status :: 5 - Production/Stable",
        "Environment :: X11 Applications :: GTK",
        "Environment :: X11 Applications :: Gnome",
        "Intended Audience :: End Users/Desktop",
        ("License :: OSI Approved ::"
         " GNU General Public License v3 or later (GPLv3+)"),
        "Operating System :: POSIX :: Linux",
        "Programming Language :: Python :: 3",
        "Topic :: Multimedia :: Graphics :: Capture :: Scanners",
        "Topic :: Multimedia :: Graphics :: Graphics Conversion",
        "Topic :: Scientific/Engineering :: Image Recognition",
        "Topic :: Text Processing :: Filters",
        "Topic :: Text Processing :: Indexing",
    ],
    license="GPLv3+",
    author="Jerome Flesch",
    author_email="jflesch@gmail.com",
    packages=[
        'paperwork',
        'paperwork.frontend',
        'paperwork.frontend.aboutdialog',
        'paperwork.frontend.activation',
        'paperwork.frontend.diag',
        'paperwork.frontend.import',
        'paperwork.frontend.labeleditor',
        'paperwork.frontend.mainwindow',
        'paperwork.frontend.multiscan',
        'paperwork.frontend.searchdialog',
        'paperwork.frontend.settingswindow',
        'paperwork.frontend.util',
        'paperwork.frontend.util.canvas',
        'paperwork.frontend.widgets',
    ],
    package_dir={
        'paperwork': 'src/paperwork',
        'paperwork.frontend': 'src/paperwork/frontend',
        'paperwork.frontend.aboutdialog':
        'src/paperwork/frontend/aboutdialog',
        'paperwork.frontend.activation':
        'src/paperwork/frontend/activation',
        'paperwork.frontend.diag': 'src/paperwork/frontend/diag',
        'paperwork.frontend.import': 'src/paperwork/frontend/import',
        'paperwork.frontend.labeleditor':
        'src/paperwork/frontend/labeleditor',
        'paperwork.frontend.mainwindow': 'src/paperwork/frontend/mainwindow',
        'paperwork.frontend.multiscan': 'src/paperwork/frontend/multiscan',
        'paperwork.frontend.settingswindow':
        'src/paperwork/frontend/settingswindow',
        'paperwork.frontend.searchdialog':
        'src/paperwork/frontend/searchdialog',
        'paperwork.frontend.util': 'src/paperwork/frontend/util',
        'paperwork.frontend.util.canvas':
        'src/paperwork/frontend/util/canvas',
        'paperwork.frontend.widgets': 'src/paperwork/frontend/widgets',
    },
    data_files=[
        # css file
        (
            os.path.join(sys.prefix, 'share/paperwork'),
            [
                'src/paperwork/frontend/application.css',
            ]
        ),
        # glade files
        (
            os.path.join(sys.prefix, 'share/paperwork/aboutdialog'),
            [
                'src/paperwork/frontend/aboutdialog/aboutdialog.glade',
            ]
        ),
        (
            os.path.join(sys.prefix, 'share/paperwork/activation'),
            [
                'src/paperwork/frontend/activation/activationdialog.glade',
            ]
        ),
        (
            os.path.join(sys.prefix, 'share/paperwork/diag'),
            [
                'src/paperwork/frontend/diag/diagdialog.glade',
            ]
        ),
        (
            os.path.join(sys.prefix, 'share/paperwork/searchdialog'),
            [
                'src/paperwork/frontend/searchdialog/searchdialog.glade',
            ]
        ),
        (
            os.path.join(sys.prefix, 'share/paperwork/settingswindow'),
            [
                'src/paperwork/frontend/settingswindow/settingswindow.glade',
            ]
        ),
        (
            os.path.join(sys.prefix, 'share/paperwork/import'),
            [
                'src/paperwork/frontend/import/importaction.glade',
                'src/paperwork/frontend/import/importfileselector.glade',
            ]
        ),
        (
            os.path.join(sys.prefix, 'share/paperwork/labeleditor'),
            [
                'src/paperwork/frontend/labeleditor/labeleditor.glade',
            ]
        ),
        (
            os.path.join(sys.prefix, 'share/paperwork/mainwindow'),
            [
                'src/paperwork/frontend/mainwindow/appmenu.xml',
            ]
        ),
        (
            os.path.join(sys.prefix, 'share/paperwork/mainwindow'),
            [
                'src/paperwork/frontend/mainwindow/export.glade',
                'src/paperwork/frontend/mainwindow/mainwindow.glade',
            ]
        ),
        (
            os.path.join(sys.prefix, 'share/paperwork/multiscan'),
            [
                'src/paperwork/frontend/multiscan/multiscan.glade',
            ]
        ),
        (os.path.join(sys.prefix, 'share/locale/fr/LC_MESSAGES'),
         ['locale/fr/LC_MESSAGES/paperwork.mo']),
        (os.path.join(sys.prefix, 'share/locale/de/LC_MESSAGES'),
         ['locale/de/LC_MESSAGES/paperwork.mo']),
        (os.path.join(sys.prefix, 'share/paperwork'),
         ['data/bad.png']),
        (os.path.join(sys.prefix, 'share/applications'),
         ['data/paperwork.desktop']),

        (os.path.join(sys.prefix, 'share/icons/hicolor/scalable/apps'),
         ['data/paperwork.svg', 'data/paperwork_halo.svg']),
        (os.path.join(sys.prefix, 'share/icons/hicolor/16x16/apps'),
         ['data/16/paperwork.png']),
        (os.path.join(sys.prefix, 'share/icons/hicolor/22x22/apps'),
         ['data/22/paperwork.png']),
        (os.path.join(sys.prefix, 'share/icons/hicolor/24x24/apps'),
         ['data/24/paperwork.png']),
        (os.path.join(sys.prefix, 'share/icons/hicolor/32x32/apps'),
         ['data/32/paperwork.png']),
        (os.path.join(sys.prefix, 'share/icons/hicolor/36x36/apps'),
         ['data/36/paperwork.png']),
        (os.path.join(sys.prefix, 'share/icons/hicolor/42x42/apps'),
         ['data/42/paperwork.png']),
        (os.path.join(sys.prefix, 'share/icons/hicolor/48x48/apps'),
         ['data/48/paperwork.png']),
        (os.path.join(sys.prefix, 'share/icons/hicolor/64x64/apps'),
         ['data/64/paperwork.png']),
        (os.path.join(sys.prefix, 'share/icons/hicolor/72x72/apps'),
         ['data/72/paperwork.png']),
        (os.path.join(sys.prefix, 'share/icons/hicolor/96x96/apps'),
         ['data/96/paperwork.png']),
        (os.path.join(sys.prefix, 'share/icons/hicolor/128x128/apps'),
         ['data/128/paperwork.png']),
        (os.path.join(sys.prefix, 'share/icons/hicolor/160x160/apps'),
         ['data/160/paperwork.png']),
        (os.path.join(sys.prefix, 'share/icons/hicolor/192x192/apps'),
         ['data/192/paperwork.png']),
        (os.path.join(sys.prefix, 'share/icons/hicolor/256x256/apps'),
         ['data/256/paperwork.png']),
        (os.path.join(sys.prefix, 'share/icons/hicolor/512x512/apps'),
         ['data/512/paperwork.png']),

        (os.path.join(sys.prefix, 'share/paperwork'),
         ['data/paperwork_100.png']),
        (os.path.join(sys.prefix, 'share/paperwork'),
         ['data/magic_colors.png']),
        (os.path.join(sys.prefix, 'share/paperwork'),
         ['data/waiting.png']),
    ],
    scripts=[
        'scripts/paperwork',
    ],
    install_requires=[
        "Pillow",
        "pycountry",
        "pyinsane2",
        "pyocr >= 0.3.0",
        "pypillowfight",
        "termcolor",  # used by paperwork-chkdeps
<<<<<<< HEAD
        "paperwork-backend >= 1.1",
=======
        "paperwork-backend >= 1.0.5",
>>>>>>> fd5d23dd
        # paperwork-chkdeps take care of all the dependencies that can't be
        # handled here. For instance:
        # - Dependencies using gobject introspection
        # - Dependencies based on language (OCR data files, dictionnaries, etc)
        # - Dependencies on data files (icons, etc)
    ] + extra_deps
)

print ("============================================================")
print ("============================================================")
print ("||                       IMPORTANT                        ||")
print ("|| Please run 'paperwork-shell chkdeps paperwork_backend' ||")
print ("||        and 'paperwork-shell chkdeps paperwork'         ||")
print ("||        to find any missing dependency                  ||")
print ("============================================================")
print ("============================================================")<|MERGE_RESOLUTION|>--- conflicted
+++ resolved
@@ -24,11 +24,7 @@
     # * update the public key in
     #   src/paperwork/frontend/activation/__init__.py:check_activation_key()
     #   if required
-<<<<<<< HEAD
     version="1.1",
-=======
-    version="1.0.5",
->>>>>>> fd5d23dd
     description=(
         "Using scanner and OCR to grep dead trees the easy way (Linux only)"
     ),
@@ -241,11 +237,7 @@
         "pyocr >= 0.3.0",
         "pypillowfight",
         "termcolor",  # used by paperwork-chkdeps
-<<<<<<< HEAD
         "paperwork-backend >= 1.1",
-=======
-        "paperwork-backend >= 1.0.5",
->>>>>>> fd5d23dd
         # paperwork-chkdeps take care of all the dependencies that can't be
         # handled here. For instance:
         # - Dependencies using gobject introspection
