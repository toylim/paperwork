--- conflicted
+++ resolved
@@ -92,9 +92,6 @@
     # * update the public key in
     #   src/paperwork/frontend/activation/__init__.py:check_activation_key()
     #   if required
-<<<<<<< HEAD
-    version="1.3",
-=======
     #
     # Release:
     # * commit
@@ -104,8 +101,7 @@
     # After the release:
     # * add a file flatpak/<version>.json
     # * update flatpak/release.json
-    version="1.2.2",
->>>>>>> 69b51485
+    version="1.3",
     description=(
         "Using scanner and OCR to grep dead trees the easy way (Linux only)"
     ),
@@ -131,11 +127,7 @@
     keywords="scanner ocr gui",
     url="https://github.com/jflesch/paperwork",
     download_url=("https://github.com/jflesch/paperwork"
-<<<<<<< HEAD
                   "/archive/1.3.tar.gz"),
-=======
-                  "/archive/1.2.2.tar.gz"),
->>>>>>> 69b51485
     classifiers=[
         "Development Status :: 5 - Production/Stable",
         "Environment :: X11 Applications :: GTK",
@@ -174,11 +166,7 @@
         "pypillowfight",
         "pyxdg >= 0.25",
         "termcolor",  # used by paperwork-chkdeps
-<<<<<<< HEAD
         "paperwork-backend >= 1.3",
-=======
-        "paperwork-backend>=1.2.2,<1.3",
->>>>>>> 69b51485
         # paperwork-chkdeps take care of all the dependencies that can't be
         # handled here. For instance:
         # - Dependencies using gobject introspection
