#!/usr/bin/env python

import os
import sys

from setuptools import setup

extra_deps = []

if os.name == "nt":
    extra_deps = [
        "pycrypto"  # used to check the activation keys
    ]

setup(
    name="paperwork",
    # if you change the version, don't forget to
    # * update the ChangeLog file
    # * change it also in
    #   src/paperwork/frontend/aboutdialog/aboutdialog.glade
    # * change it also in
    #   src/paperwork/frontend/mainwindow/__init__.py:__version__
    # * update the dependency version on paperwork-backend
    # * update the public key in
    #   src/paperwork/frontend/activation/__init__.py:check_activation_key()
    #   if required
<<<<<<< HEAD
    version="1.1",
=======
    version="1.0.6.1",
>>>>>>> 2de21783
    description=(
        "Using scanner and OCR to grep dead trees the easy way (Linux only)"
    ),
    long_description="""Paperwork is a tool to make papers searchable.

The basic idea behind Paperwork is "scan & forget" : You should be able to
just scan a new document and forget about it until the day you need it
again.
Let the machine do most of the work.

Main features are:
- Scan
- Automatic orientation detection
- OCR
- Indexing
- Document labels
- Automatic guessing of the labels to apply on new documents
- Search
- Keyword suggestions
- Quick edit of scans
- PDF support
    """,
    keywords="scanner ocr gui",
    url="https://github.com/jflesch/paperwork",
    download_url=("https://github.com/jflesch/paperwork"
                  "/archive/unstable.tar.gz"),
    classifiers=[
        "Development Status :: 5 - Production/Stable",
        "Environment :: X11 Applications :: GTK",
        "Environment :: X11 Applications :: Gnome",
        "Intended Audience :: End Users/Desktop",
        ("License :: OSI Approved ::"
         " GNU General Public License v3 or later (GPLv3+)"),
        "Operating System :: POSIX :: Linux",
        "Programming Language :: Python :: 3",
        "Topic :: Multimedia :: Graphics :: Capture :: Scanners",
        "Topic :: Multimedia :: Graphics :: Graphics Conversion",
        "Topic :: Scientific/Engineering :: Image Recognition",
        "Topic :: Text Processing :: Filters",
        "Topic :: Text Processing :: Indexing",
    ],
    license="GPLv3+",
    author="Jerome Flesch",
    author_email="jflesch@openpaper.work",
    packages=[
        'paperwork',
        'paperwork.frontend',
        'paperwork.frontend.aboutdialog',
        'paperwork.frontend.activation',
        'paperwork.frontend.diag',
        'paperwork.frontend.import',
        'paperwork.frontend.labeleditor',
        'paperwork.frontend.mainwindow',
        'paperwork.frontend.multiscan',
        'paperwork.frontend.searchdialog',
        'paperwork.frontend.settingswindow',
        'paperwork.frontend.util',
        'paperwork.frontend.util.canvas',
        'paperwork.frontend.widgets',
    ],
    package_dir={
        'paperwork': 'src/paperwork',
        'paperwork.frontend': 'src/paperwork/frontend',
        'paperwork.frontend.aboutdialog':
        'src/paperwork/frontend/aboutdialog',
        'paperwork.frontend.activation':
        'src/paperwork/frontend/activation',
        'paperwork.frontend.diag': 'src/paperwork/frontend/diag',
        'paperwork.frontend.import': 'src/paperwork/frontend/import',
        'paperwork.frontend.labeleditor':
        'src/paperwork/frontend/labeleditor',
        'paperwork.frontend.mainwindow': 'src/paperwork/frontend/mainwindow',
        'paperwork.frontend.multiscan': 'src/paperwork/frontend/multiscan',
        'paperwork.frontend.settingswindow':
        'src/paperwork/frontend/settingswindow',
        'paperwork.frontend.searchdialog':
        'src/paperwork/frontend/searchdialog',
        'paperwork.frontend.util': 'src/paperwork/frontend/util',
        'paperwork.frontend.util.canvas':
        'src/paperwork/frontend/util/canvas',
        'paperwork.frontend.widgets': 'src/paperwork/frontend/widgets',
    },
    data_files=[
        # css file
        (
            os.path.join(sys.prefix, 'share/paperwork'),
            [
                'src/paperwork/frontend/application.css',
            ]
        ),
        # glade files
        (
            os.path.join(sys.prefix, 'share/paperwork/aboutdialog'),
            [
                'src/paperwork/frontend/aboutdialog/aboutdialog.glade',
            ]
        ),
        (
            os.path.join(sys.prefix, 'share/paperwork/activation'),
            [
                'src/paperwork/frontend/activation/activationdialog.glade',
            ]
        ),
        (
            os.path.join(sys.prefix, 'share/paperwork/diag'),
            [
                'src/paperwork/frontend/diag/diagdialog.glade',
            ]
        ),
        (
            os.path.join(sys.prefix, 'share/paperwork/searchdialog'),
            [
                'src/paperwork/frontend/searchdialog/searchdialog.glade',
            ]
        ),
        (
            os.path.join(sys.prefix, 'share/paperwork/settingswindow'),
            [
                'src/paperwork/frontend/settingswindow/settingswindow.glade',
            ]
        ),
        (
            os.path.join(sys.prefix, 'share/paperwork/import'),
            [
                'src/paperwork/frontend/import/importaction.glade',
                'src/paperwork/frontend/import/importfileselector.glade',
            ]
        ),
        (
            os.path.join(sys.prefix, 'share/paperwork/labeleditor'),
            [
                'src/paperwork/frontend/labeleditor/labeleditor.glade',
            ]
        ),
        (
            os.path.join(sys.prefix, 'share/paperwork/mainwindow'),
            [
                'src/paperwork/frontend/mainwindow/appmenu.xml',
            ]
        ),
        (
            os.path.join(sys.prefix, 'share/paperwork/mainwindow'),
            [
                'src/paperwork/frontend/mainwindow/export.glade',
                'src/paperwork/frontend/mainwindow/mainwindow.glade',
            ]
        ),
        (
            os.path.join(sys.prefix, 'share/paperwork/multiscan'),
            [
                'src/paperwork/frontend/multiscan/multiscan.glade',
            ]
        ),
        (os.path.join(sys.prefix, 'share/locale/fr/LC_MESSAGES'),
         ['locale/fr/LC_MESSAGES/paperwork.mo']),
        (os.path.join(sys.prefix, 'share/locale/de/LC_MESSAGES'),
         ['locale/de/LC_MESSAGES/paperwork.mo']),
        (os.path.join(sys.prefix, 'share/paperwork'),
         ['data/bad.png']),
        (os.path.join(sys.prefix, 'share/applications'),
         ['data/paperwork.desktop']),

        (os.path.join(sys.prefix, 'share/icons/hicolor/scalable/apps'),
         ['data/paperwork.svg', 'data/paperwork_halo.svg']),
        (os.path.join(sys.prefix, 'share/icons/hicolor/16x16/apps'),
         ['data/16/paperwork.png']),
        (os.path.join(sys.prefix, 'share/icons/hicolor/22x22/apps'),
         ['data/22/paperwork.png']),
        (os.path.join(sys.prefix, 'share/icons/hicolor/24x24/apps'),
         ['data/24/paperwork.png']),
        (os.path.join(sys.prefix, 'share/icons/hicolor/32x32/apps'),
         ['data/32/paperwork.png']),
        (os.path.join(sys.prefix, 'share/icons/hicolor/36x36/apps'),
         ['data/36/paperwork.png']),
        (os.path.join(sys.prefix, 'share/icons/hicolor/42x42/apps'),
         ['data/42/paperwork.png']),
        (os.path.join(sys.prefix, 'share/icons/hicolor/48x48/apps'),
         ['data/48/paperwork.png']),
        (os.path.join(sys.prefix, 'share/icons/hicolor/64x64/apps'),
         ['data/64/paperwork.png']),
        (os.path.join(sys.prefix, 'share/icons/hicolor/72x72/apps'),
         ['data/72/paperwork.png']),
        (os.path.join(sys.prefix, 'share/icons/hicolor/96x96/apps'),
         ['data/96/paperwork.png']),
        (os.path.join(sys.prefix, 'share/icons/hicolor/128x128/apps'),
         ['data/128/paperwork.png']),
        (os.path.join(sys.prefix, 'share/icons/hicolor/160x160/apps'),
         ['data/160/paperwork.png']),
        (os.path.join(sys.prefix, 'share/icons/hicolor/192x192/apps'),
         ['data/192/paperwork.png']),
        (os.path.join(sys.prefix, 'share/icons/hicolor/256x256/apps'),
         ['data/256/paperwork.png']),
        (os.path.join(sys.prefix, 'share/icons/hicolor/512x512/apps'),
         ['data/512/paperwork.png']),

        (os.path.join(sys.prefix, 'share/paperwork'),
         ['data/paperwork_100.png']),
        (os.path.join(sys.prefix, 'share/paperwork'),
         ['data/magic_colors.png']),
        (os.path.join(sys.prefix, 'share/paperwork'),
         ['data/waiting.png']),
    ],
    scripts=[
        'scripts/paperwork',
    ],
    install_requires=[
        "python-Levenshtein",
        "Pillow",
        "pycountry",
        "pyinsane2",
        "pyocr >= 0.3.0",
        "pypillowfight",
        "termcolor",  # used by paperwork-chkdeps
        "paperwork-backend >= 1.1",
        # paperwork-chkdeps take care of all the dependencies that can't be
        # handled here. For instance:
        # - Dependencies using gobject introspection
        # - Dependencies based on language (OCR data files, dictionnaries, etc)
        # - Dependencies on data files (icons, etc)
    ] + extra_deps
)

print("============================================================")
print("============================================================")
print("||                       IMPORTANT                        ||")
print("|| Please run 'paperwork-shell chkdeps paperwork_backend' ||")
print("||        and 'paperwork-shell chkdeps paperwork'         ||")
print("||        to find any missing dependency                  ||")
print("============================================================")
print("============================================================")<|MERGE_RESOLUTION|>--- conflicted
+++ resolved
@@ -24,11 +24,7 @@
     # * update the public key in
     #   src/paperwork/frontend/activation/__init__.py:check_activation_key()
     #   if required
-<<<<<<< HEAD
     version="1.1",
-=======
-    version="1.0.6.1",
->>>>>>> 2de21783
     description=(
         "Using scanner and OCR to grep dead trees the easy way (Linux only)"
     ),
