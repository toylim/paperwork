#!/usr/bin/env python3

import os

from setuptools import setup

if os.name == "nt":
    extra_deps = []
else:
    extra_deps = [
        "pyenchant",
        "python-Levenshtein",
    ]

setup(
    name="paperwork-backend",
    # if you change the version, don't forget to
    # * update the ChangeLog file
<<<<<<< HEAD
    version="1.1",
=======
    version="1.0.6",
>>>>>>> e51ee69e
    description=(
        "Paperwork's backend"
    ),
    long_description="""Paperwork is a GUI to make papers searchable.

This is the backend part of Paperwork. It manages:
- The work directory / Access to the documents
- Indexing
- Searching
- Suggestions
- Import
- Export

There is no GUI here. The GUI is https://github.com/jflesch/paperwork .
    """,
    keywords="documents",
    url="https://github.com/jflesch/paperwork-backend",
    download_url=("https://github.com/jflesch/paperwork-backend"
                  "/archive/unstable.tar.gz"),
    classifiers=[
        "Development Status :: 5 - Production/Stable",
        "Intended Audience :: End Users/Desktop",
        ("License :: OSI Approved ::"
         " GNU General Public License v3 or later (GPLv3+)"),
        "Operating System :: POSIX :: Linux",
        "Programming Language :: Python :: 3",
        "Topic :: Multimedia :: Graphics :: Capture :: Scanners",
        "Topic :: Multimedia :: Graphics :: Graphics Conversion",
        "Topic :: Scientific/Engineering :: Image Recognition",
        "Topic :: Text Processing :: Filters",
        "Topic :: Text Processing :: Indexing",
    ],
    license="GPLv3+",
    author="Jerome Flesch",
    author_email="jflesch@openpaper.work",
    packages=[
        'paperwork_backend',
        'paperwork_backend.common',
        'paperwork_backend.pdf',
        'paperwork_backend.img',
    ],
    package_dir={
        'paperwork_backend': 'src/paperwork/backend',
        'paperwork_backend.common': 'src/paperwork/backend/common',
        'paperwork_backend.pdf': 'src/paperwork/backend/pdf',
        'paperwork_backend.img': 'src/paperwork/backend/img',
    },
    scripts=[
        'scripts/paperwork-shell',
    ],
    install_requires=[
        "Pillow",
        "pycountry",
        "termcolor",  # used by paperwork-chkdeps
        "Whoosh",
        "simplebayes",
        # paperwork-shell chkdeps take care of all the dependencies that can't
        # be handled here. Mainly, dependencies using gobject introspection
        # (libpoppler, etc)
    ] + extra_deps
)

print("============================================================")
print("============================================================")
print("||                       IMPORTANT                        ||")
print("|| Please run 'paperwork-shell chkdeps paperwork_backend' ||")
print("||            to find any missing dependency              ||")
print("============================================================")
print("============================================================")<|MERGE_RESOLUTION|>--- conflicted
+++ resolved
@@ -16,11 +16,7 @@
     name="paperwork-backend",
     # if you change the version, don't forget to
     # * update the ChangeLog file
-<<<<<<< HEAD
     version="1.1",
-=======
-    version="1.0.6",
->>>>>>> e51ee69e
     description=(
         "Paperwork's backend"
     ),
