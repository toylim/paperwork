#!/usr/bin/env python3

import os

from setuptools import setup, find_packages

LOCALES = [
    "de",
    "fr",
    "uk",
]

ICON_SIZES = [
    16,
    22,
    24,
    30,
    32,
    36,
    42,
    48,
    50,
    64,
    72,
    96,
    100,
    128,
    150,
    160,
    192,
    256,
    512,
]

DOC_PATHS = [
    "doc/hacking.pdf",
    "doc/intro_fr.pdf",
    "doc/intro.pdf",
    "doc/translating.pdf",
    "doc/usage.pdf",
]

packages = find_packages('src') + [
    'paperwork.frontend.doc',
]
package_dir = {
    '': 'src',
    'paperwork.frontend.doc': 'doc',
}
package_data = {
    'paperwork.frontend': [
        'data/paperwork.svg',
        'data/paperwork_halo.svg',
    ],
    'paperwork.frontend.data': ['data/work.openpaper.Paperwork.appdata.xml'],
    'paperwork.frontend.doc': DOC_PATHS,
}

extra_deps = []

if os.name == "nt":
    extra_deps = [
        "pycrypto"  # used to check the activation keys
    ]

# include icons
packages.append("paperwork.frontend.data")
package_dir['paperwork.frontend.data'] = 'data'
for size in ICON_SIZES:
    icon_path = os.path.join("data", 'paperwork_{}.png'.format(size))
    package_data['paperwork.frontend.data'].append(icon_path)

# include locales
for locale in LOCALES:
    mo_dir = os.path.join("locale", locale, "LC_MESSAGES")
    mo = os.path.join(mo_dir, "paperwork.mo")
    pkg = "paperwork.frontend.locale.{}.LC_MESSAGES".format(locale)
    packages.append(pkg)
    package_dir[pkg] = mo_dir
    package_data[pkg] = [mo]

setup(
    name="paperwork",
    # Before releasing a new version:
    # * update the download_url in this file
    # * update the ChangeLog file
    # * update AUTHORS
    # * update src/paperwork/frontend/aboutdialog/aboutdialog.glade
    # * update src/paperwork/frontend/mainwindow/__init__.py:__version__
    # * update the dependency version on paperwork-backend
    # * update data/work.openpaper.Paperwork.appdata.xml:<releases>
    #
    # Release:
    # * commit
    # * tag
    # * python3 ./setup.py sdist upload
    #
    # After the release:
    # * add a file flatpak/<version>.json
    # * update flatpak/release.json
<<<<<<< HEAD
    version="1.3",
=======
    version="1.2.3",
>>>>>>> 59ef0a02
    description=(
        "Using scanner and OCR to grep dead trees the easy way (Linux only)"
    ),
    long_description="""Paperwork is a tool to make papers searchable.

The basic idea behind Paperwork is "scan & forget" : You should be able to
just scan a new document and forget about it until the day you need it
again.
Let the machine do most of the work.

Main features are:
- Scan
- Automatic orientation detection
- OCR
- Indexing
- Document labels
- Automatic guessing of the labels to apply on new documents
- Search
- Keyword suggestions
- Quick edit of scans
- PDF support
    """,
    keywords="scanner ocr gui",
<<<<<<< HEAD
    url="https://github.com/jflesch/paperwork",
    download_url=("https://github.com/jflesch/paperwork"
                  "/archive/1.3.tar.gz"),
=======
    url="https://github.com/openpaperwork/paperwork",
    download_url=("https://github.com/openpaperwork/paperwork"
                  "/archive/1.2.3.tar.gz"),
>>>>>>> 59ef0a02
    classifiers=[
        "Development Status :: 5 - Production/Stable",
        "Environment :: X11 Applications :: GTK",
        "Environment :: X11 Applications :: Gnome",
        "Intended Audience :: End Users/Desktop",
        ("License :: OSI Approved ::"
         " GNU General Public License v3 or later (GPLv3+)"),
        "Operating System :: POSIX :: Linux",
        "Programming Language :: Python :: 3",
        "Topic :: Multimedia :: Graphics :: Capture :: Scanners",
        "Topic :: Multimedia :: Graphics :: Graphics Conversion",
        "Topic :: Scientific/Engineering :: Image Recognition",
        "Topic :: Text Processing :: Filters",
        "Topic :: Text Processing :: Indexing",
    ],
    license="GPLv3+",
    author="Jerome Flesch",
    author_email="jflesch@openpaper.work",
    packages=packages,
    package_dir=package_dir,
    package_data=package_data,
    include_package_data=True,
    entry_points={
        'gui_scripts': [
            'paperwork = paperwork.paperwork:main',
        ]
    },
    zip_safe=True,
    install_requires=[
        "python-dateutil",
        "python-Levenshtein",
        "Pillow",
        "pycountry",
        "pyinsane2",
        "pyocr >= 0.3.0",
        "pypillowfight",
        "pyxdg >= 0.25",
        "termcolor",  # used by paperwork-chkdeps
<<<<<<< HEAD
        "paperwork-backend >= 1.3",
=======
        "paperwork-backend>=1.2.3,<1.3",
>>>>>>> 59ef0a02
        # paperwork-chkdeps take care of all the dependencies that can't be
        # handled here. For instance:
        # - Dependencies using gobject introspection
        # - Dependencies based on language (OCR data files, dictionnaries, etc)
        # - Dependencies on data files (icons, etc)
    ] + extra_deps
)

print("============================================================")
print("============================================================")
print("||                       IMPORTANT                        ||")
print("||                                                        ||")
print("||                       Please run                       ||")
print("||--------------------------------------------------------||")
print("||          paperwork-shell chkdeps paperwork_backend     ||")
print("||             paperwork-shell chkdeps paperwork          ||")
print("||                  paperwork-shell install               ||")
print("||--------------------------------------------------------||")
print("||             to find any missing dependencies           ||")
print("||       and install Paperwork's icons and shortcuts      ||")
print("============================================================")
print("============================================================")<|MERGE_RESOLUTION|>--- conflicted
+++ resolved
@@ -98,11 +98,7 @@
     # After the release:
     # * add a file flatpak/<version>.json
     # * update flatpak/release.json
-<<<<<<< HEAD
     version="1.3",
-=======
-    version="1.2.3",
->>>>>>> 59ef0a02
     description=(
         "Using scanner and OCR to grep dead trees the easy way (Linux only)"
     ),
@@ -126,15 +122,9 @@
 - PDF support
     """,
     keywords="scanner ocr gui",
-<<<<<<< HEAD
-    url="https://github.com/jflesch/paperwork",
-    download_url=("https://github.com/jflesch/paperwork"
-                  "/archive/1.3.tar.gz"),
-=======
     url="https://github.com/openpaperwork/paperwork",
     download_url=("https://github.com/openpaperwork/paperwork"
-                  "/archive/1.2.3.tar.gz"),
->>>>>>> 59ef0a02
+                  "/archive/1.3.tar.gz"),
     classifiers=[
         "Development Status :: 5 - Production/Stable",
         "Environment :: X11 Applications :: GTK",
@@ -173,11 +163,7 @@
         "pypillowfight",
         "pyxdg >= 0.25",
         "termcolor",  # used by paperwork-chkdeps
-<<<<<<< HEAD
         "paperwork-backend >= 1.3",
-=======
-        "paperwork-backend>=1.2.3,<1.3",
->>>>>>> 59ef0a02
         # paperwork-chkdeps take care of all the dependencies that can't be
         # handled here. For instance:
         # - Dependencies using gobject introspection
