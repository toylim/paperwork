--- conflicted
+++ resolved
@@ -38,11 +38,7 @@
 setup(name="paperwork",
       # if you change the version, don't forget to change it also in
       # src/paperwork/frontend/aboutdialog/aboutdialog.glade
-<<<<<<< HEAD
       version="0.3-unstable",
-=======
-      version="0.2-git",
->>>>>>> 5b78034d
       description="Grep for dead trees",
       long_description="""
 Paperwork is a tool to make papers searchable.
