#!/usr/bin/env python3

import os

from setuptools import setup

if os.name == "nt":
    extra_deps = []
else:
    extra_deps = [
        "pyenchant",
        "python-Levenshtein",
    ]

setup(
    name="paperwork-backend",
    # if you change the version, don't forget to
    # * update the ChangeLog file
<<<<<<< HEAD
    version="1.1",
=======
    version="1.0.4",
>>>>>>> 3fe1c101
    description=(
        "Paperwork's backend"
    ),
    long_description="""Paperwork is a GUI to make papers searchable.

This is the backend part of Paperwork. It manages:
- The work directory / Access to the documents
- Indexing
- Searching
- Suggestions
- Import
- Export

There is no GUI here. The GUI is https://github.com/jflesch/paperwork .
    """,
    keywords="documents",
    url="https://github.com/jflesch/paperwork-backend",
    download_url=("https://github.com/jflesch/paperwork-backend"
                  "/archive/unstable.tar.gz"),
    classifiers=[
        "Development Status :: 5 - Production/Stable",
        "Intended Audience :: End Users/Desktop",
        ("License :: OSI Approved ::"
         " GNU General Public License v3 or later (GPLv3+)"),
        "Operating System :: POSIX :: Linux",
        "Programming Language :: Python :: 3",
        "Topic :: Multimedia :: Graphics :: Capture :: Scanners",
        "Topic :: Multimedia :: Graphics :: Graphics Conversion",
        "Topic :: Scientific/Engineering :: Image Recognition",
        "Topic :: Text Processing :: Filters",
        "Topic :: Text Processing :: Indexing",
    ],
    license="GPLv3+",
    author="Jerome Flesch",
    author_email="jflesch@gmail.com",
    packages=[
        'paperwork_backend',
        'paperwork_backend.common',
        'paperwork_backend.pdf',
        'paperwork_backend.img',
    ],
    package_dir={
        'paperwork_backend': 'src/paperwork/backend',
        'paperwork_backend.common': 'src/paperwork/backend/common',
        'paperwork_backend.pdf': 'src/paperwork/backend/pdf',
        'paperwork_backend.img': 'src/paperwork/backend/img',
    },
    scripts=[
        'scripts/paperwork-shell',
    ],
    install_requires=[
        "Pillow",
        "pycountry",
        "termcolor",  # used by paperwork-chkdeps
        "Whoosh",
        "simplebayes",
        # paperwork-shell chkdeps take care of all the dependencies that can't
        # be handled here. Mainly, dependencies using gobject introspection
        # (libpoppler, etc)
    ] + extra_deps
)

print("============================================================")
print("============================================================")
print("||                       IMPORTANT                        ||")
print("|| Please run 'paperwork-shell chkdeps paperwork_backend' ||")
print("||            to find any missing dependency              ||")
print("============================================================")
print("============================================================")<|MERGE_RESOLUTION|>--- conflicted
+++ resolved
@@ -16,11 +16,7 @@
     name="paperwork-backend",
     # if you change the version, don't forget to
     # * update the ChangeLog file
-<<<<<<< HEAD
     version="1.1",
-=======
-    version="1.0.4",
->>>>>>> 3fe1c101
     description=(
         "Paperwork's backend"
     ),
