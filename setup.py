--- conflicted
+++ resolved
@@ -26,11 +26,7 @@
     # * update the public key in
     #   src/paperwork/frontend/activation/__init__.py:check_activation_key()
     #   if required
-<<<<<<< HEAD
     version="1.2",
-=======
-    version="1.1.1",
->>>>>>> 625ad844
     description=(
         "Using scanner and OCR to grep dead trees the easy way (Linux only)"
     ),
