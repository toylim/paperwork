#!/usr/bin/env python

import os
import sys

from setuptools import setup

setup(
    name="paperwork",
    # if you change the version, don't forget to
    # * update the ChangeLog file
    # * change it also in
    #   src/paperwork/frontend/aboutdialog/aboutdialog.glade
    # * update the archive list in the README
<<<<<<< HEAD
    version="0.4-unstable",
    description="Grep for dead trees",
    long_description="""
    Paperwork is a tool to make papers searchable.
=======
    version="0.3.1-git",
    description=(
        "Using scanner and OCR to grep dead trees the easy way (Linux only)"
    ),
    long_description="""Paperwork is a tool to make papers searchable.
>>>>>>> a89fd84f

The basic idea behind Paperwork is "scan & forget" : You should be able to
just scan a new document and forget about it until the day you need it
again.
Let the machine do most of the work.

Main features are:
- Scan
- Automatic orientation detection
- OCR
- Indexing
- Document labels
- Automatic guessing of the labels to apply on new documents
- Search
- Keyword suggestions
- Quick edit of scans
- PDF support
    """,
    keywords="scanner ocr gui",
    url="https://github.com/jflesch/paperwork",
    download_url=("https://github.com/jflesch/paperwork"
                  "/archive/unstable.tar.gz"),
    classifiers=[
        "Development Status :: 5 - Production/Stable",
        "Environment :: X11 Applications :: GTK",
        "Environment :: X11 Applications :: Gnome",
        "Intended Audience :: End Users/Desktop",
        ("License :: OSI Approved ::"
         " GNU General Public License v3 or later (GPLv3+)"),
        "Operating System :: POSIX :: Linux",
        "Programming Language :: Python :: 2.7",
        "Topic :: Multimedia :: Graphics :: Capture :: Scanners",
        "Topic :: Multimedia :: Graphics :: Graphics Conversion",
        "Topic :: Scientific/Engineering :: Image Recognition",
        "Topic :: Text Processing :: Filters",
        "Topic :: Text Processing :: Indexing",
    ],
    license="GPLv3+",
    author="Jerome Flesch",
    author_email="jflesch@gmail.com",
    packages=[
        'paperwork',
        'paperwork.frontend',
        'paperwork.frontend.aboutdialog',
        'paperwork.frontend.import',
        'paperwork.frontend.labeleditor',
        'paperwork.frontend.mainwindow',
        'paperwork.frontend.multiscan',
        'paperwork.frontend.searchdialog',
        'paperwork.frontend.settingswindow',
        'paperwork.frontend.util',
        'paperwork.frontend.util.canvas',
        'paperwork.frontend.widgets',
        'paperwork.backend',
        'paperwork.backend.common',
        'paperwork.backend.pdf',
        'paperwork.backend.img',
    ],
    package_dir={
        'paperwork': 'src/paperwork',
        'paperwork.frontend': 'src/paperwork/frontend',
        'paperwork.frontend.aboutdialog':
        'src/paperwork/frontend/aboutdialog',
        'paperwork.frontend.import': 'src/paperwork/frontend/import',
        'paperwork.frontend.labeleditor':
        'src/paperwork/frontend/labeleditor',
        'paperwork.frontend.mainwindow': 'src/paperwork/frontend/mainwindow',
        'paperwork.frontend.multiscan': 'src/paperwork/frontend/multiscan',
        'paperwork.frontend.settingswindow':
        'src/paperwork/frontend/settingswindow',
        'paperwork.frontend.searchdialog':
        'src/paperwork/frontend/searchdialog',
        'paperwork.frontend.util': 'src/paperwork/frontend/util',
        'paperwork.frontend.util.canvas':
        'src/paperwork/frontend/util/canvas',
        'paperwork.frontend.widgets': 'src/paperwork/frontend/widgets',
        'paperwork.backend': 'src/paperwork/backend',
        'paperwork.backend.common': 'src/paperwork/backend/common',
        'paperwork.backend.pdf': 'src/paperwork/backend/pdf',
        'paperwork.backend.img': 'src/paperwork/backend/img',
    },
    data_files=[
        # css file
        (
            os.path.join(sys.prefix, 'share/paperwork'),
            [
                'src/paperwork/frontend/application.css',
            ]
        ),
        # glade files
        (
            os.path.join(sys.prefix, 'share/paperwork/aboutdialog'),
            [
                'src/paperwork/frontend/aboutdialog/aboutdialog.glade',
            ]
        ),
        (
            os.path.join(sys.prefix, 'share/paperwork/searchdialog'),
            [
                'src/paperwork/frontend/searchdialog/searchdialog.glade',
            ]
        ),
        (
            os.path.join(sys.prefix, 'share/paperwork/settingswindow'),
            [
                'src/paperwork/frontend/settingswindow/settingswindow.glade',
            ]
        ),
        (
            os.path.join(sys.prefix, 'share/paperwork/import'),
            [
                'src/paperwork/frontend/import/importaction.glade',
                'src/paperwork/frontend/import/importfileselector.glade',
            ]
        ),
        (
            os.path.join(sys.prefix, 'share/paperwork/labeleditor'),
            [
                'src/paperwork/frontend/labeleditor/labeleditor.glade',
            ]
        ),
        (
            os.path.join(sys.prefix, 'share/paperwork/mainwindow'),
            [
                'src/paperwork/frontend/mainwindow/appmenu.xml',
            ]
        ),
        (
            os.path.join(sys.prefix, 'share/paperwork/mainwindow'),
            [
                'src/paperwork/frontend/mainwindow/mainwindow.glade',
            ]
        ),
        (
            os.path.join(sys.prefix, 'share/paperwork/multiscan'),
            [
                'src/paperwork/frontend/multiscan/multiscan.glade',
            ]
        ),
        (os.path.join(sys.prefix, 'share/locale/fr/LC_MESSAGES'),
         ['locale/fr/LC_MESSAGES/paperwork.mo']),
        (os.path.join(sys.prefix, 'share/locale/de/LC_MESSAGES'),
         ['locale/de/LC_MESSAGES/paperwork.mo']),
        (os.path.join(sys.prefix, 'share/applications'),
         ['data/paperwork.desktop']),
        (os.path.join(sys.prefix, 'share/icons'),
         ['data/paperwork.svg']),
    ],
    scripts=[
        'scripts/paperwork',
        'scripts/paperwork-chkdeps',
    ],
    install_requires=[
        "Pillow",
        "pycountry",
        "pyenchant",
        "python-Levenshtein",
        "pyinsane >= 1.3.8",
        "pyocr >= 0.3.0",
        "termcolor",  # used by paperwork-chkdeps
        "Whoosh",
        "simplebayes",
        # paperwork-chkdeps take care of all the dependencies that can't be
        # handled here. For instance:
        # - Dependencies using gobject introspection
        # - Dependencies based on language (OCR data files, dictionnaries, etc)
        # - Dependencies on data files (icons, etc)
    ]
)

print ("======================================================================")
print ("======================================================================")
print ("||                           IMPORTANT                              ||")
print ("||  Please run 'paperwork-chkdeps' to find any missing dependency   ||")
print ("======================================================================")
print ("======================================================================")<|MERGE_RESOLUTION|>--- conflicted
+++ resolved
@@ -12,18 +12,11 @@
     # * change it also in
     #   src/paperwork/frontend/aboutdialog/aboutdialog.glade
     # * update the archive list in the README
-<<<<<<< HEAD
     version="0.4-unstable",
-    description="Grep for dead trees",
-    long_description="""
-    Paperwork is a tool to make papers searchable.
-=======
-    version="0.3.1-git",
     description=(
         "Using scanner and OCR to grep dead trees the easy way (Linux only)"
     ),
     long_description="""Paperwork is a tool to make papers searchable.
->>>>>>> a89fd84f
 
 The basic idea behind Paperwork is "scan & forget" : You should be able to
 just scan a new document and forget about it until the day you need it
