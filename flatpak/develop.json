--- conflicted
+++ resolved
@@ -28,63 +28,8 @@
         "shared-modules/setuptools-40.8.0.json",
         "shared-modules/libreoffice-7.0.4.2.json",
         "shared-modules/scikit-learn-0.24.0.json",
-        "shared-modules/sane-backends-1.0.29.json",
+        "shared-modules/sane-backends-1.0.32.json",
         "shared-modules/tesseract-4.1.1.json",
-<<<<<<< HEAD
-=======
-        "shared-modules/sane-backends-1.0.32.json",
-        {
-            "name": "python-setuptools",
-            "no-autogen": true,
-            "ensure-writable": ["/lib/python*/site-packages/easy-install.pth","/lib/python*/site-packages/setuptools.pth"],
-            "sources": [
-                {
-                    "type": "archive",
-                    "url": "https://files.pythonhosted.org/packages/c2/f7/c7b501b783e5a74cf1768bc174ee4fb0a8a6ee5af6afa92274ff964703e0/setuptools-40.8.0.zip",
-                    "sha256": "6e4eec90337e849ade7103723b9a99631c1f0d19990d6e8412dc42f5ae8b304d"
-                },
-                {
-                    "type": "file",
-                    "path": "pip-Makefile",
-                    "dest-filename": "Makefile"
-                }
-            ]
-        },
-        {
-            "name": "python-setuptools-scm",
-            "no-autogen": true,
-            "ensure-writable": ["/lib/python*/site-packages/easy-install.pth","/lib/python*/site-packages/setuptools.pth"],
-            "sources": [
-                {
-                    "type": "archive",
-                    "url": "https://files.pythonhosted.org/packages/54/85/514ba3ca2a022bddd68819f187ae826986051d130ec5b972076e4f58a9f3/setuptools_scm-3.2.0.tar.gz",
-                    "sha256": "52ab47715fa0fc7d8e6cd15168d1a69ba995feb1505131c3e814eb7087b57358"
-                },
-                {
-                    "type": "file",
-                    "path": "pip-Makefile",
-                    "dest-filename": "Makefile"
-                }
-            ]
-        },
-        {
-            "name": "python-setuptools-scm-git-archive",
-            "no-autogen": true,
-            "ensure-writable": ["/lib/python*/site-packages/easy-install.pth","/lib/python*/site-packages/setuptools.pth"],
-            "sources": [
-                {
-                    "type": "archive",
-                    "url": "https://files.pythonhosted.org/packages/7e/2c/0c15b29a1b5940250bfdc4a4f53272e35cd7cf8a34159291b6b4ec9eb291/setuptools_scm_git_archive-1.1.tar.gz",
-                    "sha256": "6026f61089b73fa1b5ee737e95314f41cb512609b393530385ed281d0b46c062"
-                },
-                {
-                    "type": "file",
-                    "path": "pip-Makefile",
-                    "dest-filename": "Makefile"
-                }
-            ]
-        },
->>>>>>> b0032fd2
         {
             "name": "python-distro",
             "buildsystem": "simple",
