# Introduction

This README explains how to install Paperwork using Flatpak.

Flatpak is a package manager for Linux. It is available on any GNU/Linux
distribution. It also keeps applications and all their dependencies inside
containers, making them easy to update and uninstall.

Its advantages:

- You get the latest version of Paperwork, directly from its developers.
- Paperwork remains nicely packaged. It won't make a mess on your system.

Its drawback:

- Using Flatpak, Paperwork comes directly from its developers. It has not been
  reviewed by your distribution maintainers. It may not include some changes
  that your distribution maintainers would have added.


# i386 and ARM architectures

[Continous integration](https://gitlab.gnome.org/World/OpenPaperwork/paperwork/pipelines)
only builds Paperwork for amd64 (aka x86\_64). If you want to run Paperwork on i386 or arm, you can use the
[Flathub version](https://flathub.org/apps/details/work.openpaper.Paperwork).

If you don't know what architecture your computer is based and if your computer
has more than 2GB of RAM, it is probably compatible with amd64.


# Quick start

## Debian >= jessie / Ubuntu >= 16.04

```sh
# Install Flatpak and Saned
sudo apt install flatpak sane-utils

# Enable Saned (required for scanning ; allow connection from the loopback only)
sudo sh -c "echo 127.0.0.1 >> /etc/sane.d/saned.conf"
sudo systemctl enable saned.socket
sudo systemctl start saned.socket

# Install Paperwork (for the current user only)
flatpak --user install https://builder.openpaper.work/paperwork_master.flatpakref

# Start Paperwork
flatpak run work.openpaper.Paperwork
```

## Fedora 28

```sh
# Install Saned
sudo dnf install sane-backends-daemon

# Enable Saned (required for scanning ; allow connection from the loopback only)
sudo sh -c "echo 127.0.0.1 >> /etc/sane.d/saned.conf"
sudo systemctl enable saned.socket
sudo systemctl start saned.socket

# Install Paperwork (for the current user only)
flatpak --user install https://builder.openpaper.work/paperwork_master.flatpakref

# Start Paperwork
flatpak run work.openpaper.Paperwork
```

# Updating Paperwork

```sh
flatpak --user update work.openpaper.Paperwork
```

# Details

## Saned

When installed using Flatpak, Paperwork runs in a container. This container prevents
Paperwork from accessing devices directly. Therefore the scanning daemon
[Saned](https://linux.die.net/man/1/saned) must be enabled on the host system,
and connection must be allowed from 127.0.0.1.


## Continuous builds

For the continuous builds based on the branch 'master' (usually contains the latest
release with some extra minor bugfixes):

```shell
flatpak --user install https://builder.openpaper.work/paperwork_master.flatpakref
```

For the continous builds based on the branch 'develop' (you can install both master
and develop if you wish):

```shell
flatpak --user install https://builder.openpaper.work/paperwork_develop.flatpakref
```


## Releases

'release' always points to the latest Paperwork release.

```shell
flatpak --user install https://builder.openpaper.work/paperwork_release.flatpakref
```


## Running Paperwork

Flatpak adds automatically a shortcut to your system menu.

You can also run it from the command line:

```shell
flatpak run work.openpaper.Paperwork
```

You can run specifically the branch 'master':

```shell
flatpak run work.openpaper.Paperwork//master
```

You can also run specifically the branch 'develop':

```shell
flatpak run work.openpaper.Paperwork//develop
```


## Build

```shell
git clone https://gitlab.gnome.org/World/OpenPaperwork/paperwork.git
cd paperwork/flatpak
flatpak --user remote-add --if-not-exists gnome https://sdk.gnome.org/gnome.flatpakrepo
flatpak --user install gnome org.gnome.Sdk//3.26
flatpak --user install gnome org.gnome.Platform//3.26
make
```


## Uninstallation

Uninstallation *won't* delete your work directory nor your documents.

```ahell
flatpak --user uninstall work.openpaper.Paperwork
```


## FAQ

### How do I run paperwork-shell ?

When using Flatpak, paperwork-shell remains available. Note that it will run
inside Paperwork's container and cannot access files outside your home
directory.

```shell
flatpak run --command=paperwork-shell work.openpaper.Paperwork [args]
flatpak run --command=paperwork-shell work.openpaper.Paperwork --help
```

Examples:

```shell
flatpak run --command=paperwork-shell work.openpaper.Paperwork help import
flatpak run --command=paperwork-shell work.openpaper.Paperwork -bq import ~/tmp/pdf
```


### How do I update The GPG public key of the Flatpak repository ?

Paperwork repository GPG key expires every 2 years. When that happens, when you
try updating Paperwork, you will get an output similar to the following one:

```
$ flatpak --user update
Looking for updates…
F: Error updating remote metadata for 'paperwork-origin': GPG signatures found, but none are in trusted keyring
F: Warning: Treating remote fetch error as non-fatal since runtime/work.openpaper.Paperwork.Locale/x86_64/master is already installed: Unable to load summary from remote paperwork-origin: GPG signatures found, but none are in trusted keyring
F: Warning: Can't find runtime/work.openpaper.Paperwork.Locale/x86_64/master metadata for dependencies: Unable to load metadata from remote paperwork-origin: summary fetch error: GPG signatures found, but none are in trusted keyring
F: Warning: Treating remote fetch error as non-fatal since app/work.openpaper.Paperwork/x86_64/master is already installed: Unable to load summary from remote paperwork-origin: GPG signatures found, but none are in trusted keyring
F: Warning: Can't find app/work.openpaper.Paperwork/x86_64/master metadata for dependencies: Unable to load metadata from remote paperwork-origin: summary fetch error: GPG signatures found, but none are in trusted keyring
(...)
Warning: org.freedesktop.Platform.openh264 needs a later flatpak version
Error: GPG signatures found, but none are in trusted keyring
Error: GPG signatures found, but none are in trusted keyring
Changes complete.
error: There were one or more errors
```

The simplest way to fix that is to reinstall Paperwork. Uninstalling Paperwork
will never delete your documents.

```
flatpak --user remove work.openpaper.Paperwork
flatpak --user install https://builder.openpaper.work/paperwork_master.flatpakref
```


### No text appears when rendering PDF files. What do I do ?

If you run Paperwork from a terminal, you can see the message
`some font thing has failed` every time you open a PDF file from Paperwork.
This issue is related to fontconfig cache.

To fix it:

- Stop Paperwork
- Run: `flatpak run --command=fc-cache work.openpaper.Paperwork -f`


### The scanner is not found

If it works with Simple-scan or with Paperwork outside of Flatpak, it probably
means it's a permission problem.

<<<<<<< HEAD
On Debian, Ubuntu, Mint, etc, the Sane daemon (saned) runs as the user `saned`,
not as your user. Therefore the default udev rules may not set the appropriate
permissions on the device files (`/dev/bus/usb`).
=======
The Sane daemon (saned) runs as the user `saned`, not as your user. Therefore
the default udev rules may not set the appropriate permissions in /dev/bus/usb.
>>>>>>> 4719d8f7

On Debian, Ubuntu, Mint, Elementary, etc, the following commands usually fix this problem:

```
sudo adduser saned plugdev
sudo adduser saned scanner
sudo adduser saned lp
```

You can find more detailed instructions to fix the permissions using udev on the
[ArchLinux wiki](https://wiki.archlinux.org/index.php/SANE#Permission_problem).<|MERGE_RESOLUTION|>--- conflicted
+++ resolved
@@ -220,14 +220,9 @@
 If it works with Simple-scan or with Paperwork outside of Flatpak, it probably
 means it's a permission problem.
 
-<<<<<<< HEAD
 On Debian, Ubuntu, Mint, etc, the Sane daemon (saned) runs as the user `saned`,
 not as your user. Therefore the default udev rules may not set the appropriate
 permissions on the device files (`/dev/bus/usb`).
-=======
-The Sane daemon (saned) runs as the user `saned`, not as your user. Therefore
-the default udev rules may not set the appropriate permissions in /dev/bus/usb.
->>>>>>> 4719d8f7
 
 On Debian, Ubuntu, Mint, Elementary, etc, the following commands usually fix this problem:
 
