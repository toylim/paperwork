#    Paperwork - Using OCR to grep dead trees the easy way
#    Copyright (C) 2012-2014  Jerome Flesch
#
#    Paperwork is free software: you can redistribute it and/or modify
#    it under the terms of the GNU General Public License as published by
#    the Free Software Foundation, either version 3 of the License, or
#    (at your option) any later version.
#
#    Paperwork is distributed in the hope that it will be useful,
#    but WITHOUT ANY WARRANTY; without even the implied warranty of
#    MERCHANTABILITY or FITNESS FOR A PARTICULAR PURPOSE.  See the
#    GNU General Public License for more details.
#
#    You should have received a copy of the GNU General Public License
#    along with Paperwork.  If not, see <http://www.gnu.org/licenses/>

import ctypes
import errno
import io
import locale
import logging
import pycountry
import os
import re
import threading
import unicodedata

import PIL.Image

try:
    import cairo
    CAIRO_AVAILABLE = True
except:
    CAIRO_AVAILABLE = False

<<<<<<< HEAD
try:
    import gi
    gi.require_version('Gdk', '3.0')
    gi.require_version('GdkPixbuf', '2.0')
    from gi.repository import GLib
    from gi.repository import Gdk
    from gi.repository import GdkPixbuf
    GDK_AVAILABLE = True
except:
    GDK_AVAILABLE = False
=======
ENCHANT_AVAILABLE = False
>>>>>>> 41ba0321

if os.name != "nt":
    try:
        import enchant
        import enchant.tokenize
        import Levenshtein
        ENCHANT_AVAILABLE = True
    except ImportError:
        pass


logger = logging.getLogger(__name__)
FORCED_SPLIT_KEYWORDS_REGEX = re.compile("[\n '()]", re.UNICODE)
WISHED_SPLIT_KEYWORDS_REGEX = re.compile("[^\w!]", re.UNICODE)

MIN_KEYWORD_LEN = 3

g_lock = threading.Lock()


def strip_accents(string):
    """
    Strip all the accents from the string
    """
    return u''.join(
        (character for character in unicodedata.normalize('NFD', string)
         if unicodedata.category(character) != 'Mn'))


def cleanup_word_array(keywords):
    """
    Yield all the keywords long enough to be used
    """
    for word in keywords:
        if len(word) >= MIN_KEYWORD_LEN:
            yield word


def split_words(sentence, modify=True, keep_shorts=False):
    """
    Extract and yield the keywords from the sentence:
    - Drop keywords that are too short (keep_shorts=False)
    - Drop the accents (modify=True)
    - Make everything lower case (modify=True)
    - Try to separate the words as much as possible (using 2 list of
      separators, one being more complete than the others)
    """
    if (sentence == "*"):
        yield sentence
        return

    # TODO: i18n
    if modify:
        sentence = sentence.lower()
        sentence = strip_accents(sentence)

    words = FORCED_SPLIT_KEYWORDS_REGEX.split(sentence)
    if keep_shorts:
        word_iter = words
    else:
        word_iter = cleanup_word_array(words)
    for word in word_iter:
        can_split = True
        can_yield = False
        subwords = WISHED_SPLIT_KEYWORDS_REGEX.split(word)
        for subword in subwords:
            if subword == "":
                continue
            can_yield = True
            if not keep_shorts and len(subword) < MIN_KEYWORD_LEN:
                can_split = False
                break
        if can_split:
            for subword in subwords:
                if subword == "":
                    continue
                if subword[0] == '"':
                    subword = subword[1:]
                if subword[-1] == '"':
                    subword = subword[:-1]
                yield subword
        elif can_yield:
            if word[0] == '"':
                word = word[1:]
            if word[-1] == '"':
                word = word[:-1]
            yield word


def dummy_progress_cb(progression, total, step=None, doc=None):
    """
    Dummy progression callback. Do nothing.
    """
    pass


_ENCHANT_LOCK = threading.Lock()
_MAX_LEVENSHTEIN_DISTANCE = 1
_MIN_WORD_LEN = 4


def check_spelling(spelling_lang, txt):
    """
    Check the spelling in the text, and compute a score. The score is the
    number of words correctly (or almost correctly) spelled, minus the number
    of mispelled words. Words "almost" correct remains neutral (-> are not
    included in the score)

    Returns:
        A tuple : (fixed text, score)
    """
    if os.name == "nt":
        assert(not "check_spelling() not available on Windows")
        return
    if not ENCHANT_AVAILABLE:
        assert(not "enchant is not available. Cannot check spelling")
        return
    with _ENCHANT_LOCK:
        # Maximum distance from the first suggestion from python-enchant

        words_dict = enchant.request_dict(spelling_lang)
        try:
            tknzr = enchant.tokenize.get_tokenizer(spelling_lang)
        except enchant.tokenize.TokenizerNotFoundError:
            # Fall back to default tokenization if no match for 'lang'
            tknzr = enchant.tokenize.get_tokenizer()

        score = 0
        offset = 0
        for (word, word_pos) in tknzr(txt):
            if len(word) < _MIN_WORD_LEN:
                continue
            if words_dict.check(word):
                # immediately correct words are a really good hint for
                # orientation
                score += 100
                continue
            suggestions = words_dict.suggest(word)
            if (len(suggestions) <= 0):
                # this word is useless. It may even indicates a bad orientation
                score -= 10
                continue
            main_suggestion = suggestions[0]
            lv_dist = Levenshtein.distance(word, main_suggestion)
            if (lv_dist > _MAX_LEVENSHTEIN_DISTANCE):
                # hm, this word looks like it's in a bad shape
                continue

            logger.debug("Spell checking: Replacing: %s -> %s"
                         % (word, main_suggestion))

            # let's replace the word by its suggestion

            pre_txt = txt[:word_pos + offset]
            post_txt = txt[word_pos + len(word) + offset:]
            txt = pre_txt + main_suggestion + post_txt
            offset += (len(main_suggestion) - len(word))

            # fixed words may be a good hint for orientation
            score += 5

        return (txt, score)


def mkdir_p(path):
    """
    Act as 'mkdir -p' in the shell
    """
    try:
        os.makedirs(path)
    except OSError as exc:
        if exc.errno == errno.EEXIST and os.path.isdir(path):
            pass
        else:
            raise


def rm_rf(path):
    """
    Act as 'rm -rf' in the shell
    """
    if os.path.isfile(path):
        os.unlink(path)
    elif os.path.isdir(path):
        for root, dirs, files in os.walk(path, topdown=False):
            for filename in files:
                filepath = os.path.join(root, filename)
                logger.info("Deleting file %s" % filepath)
                os.unlink(filepath)
            for dirname in dirs:
                dirpath = os.path.join(root, dirname)
                if os.path.islink(dirpath):
                    logger.info("Deleting link %s" % dirpath)
                    os.unlink(dirpath)
                else:
                    logger.info("Deleting dir %s" % dirpath)
                    os.rmdir(dirpath)
        logger.info("Deleting dir %s", path)
        os.rmdir(path)


def surface2image(surface):
    """
    Convert a cairo surface into a PIL image
    """
    # TODO(Jflesch): Python 3 problem
    # cairo.ImageSurface.get_data() raises NotImplementedYet ...

    # import PIL.ImageDraw
    #
    # if surface is None:
    #     return None
    # dimension = (surface.get_width(), surface.get_height())
    # img = PIL.Image.frombuffer("RGBA", dimension,
    #                            surface.get_data(), "raw", "BGRA", 0, 1)
    #
    # background = PIL.Image.new("RGB", img.size, (255, 255, 255))
    # background.paste(img, mask=img.split()[3])  # 3 is the alpha channel
    # return background

    global g_lock
    with g_lock:
        img_io = io.BytesIO()
        surface.write_to_png(img_io)
        img_io.seek(0)
        img = PIL.Image.open(img_io)
        img.load()

        if "A" not in img.getbands():
            return img

        img_no_alpha = PIL.Image.new("RGB", img.size, (255, 255, 255))
        img_no_alpha.paste(img, mask=img.split()[3])  # 3 is the alpha channel
        return img_no_alpha


def image2surface(img, intermediate="pixbuf", quality=90):
    """
    Convert a PIL image into a Cairo surface
    """
    if not CAIRO_AVAILABLE:
        raise Exception("Cairo not available(). image2surface() cannot work.")

    # TODO(Jflesch): Python 3 problem
    # cairo.ImageSurface.create_for_data() raises NotImplementedYet ...

    # img.putalpha(256)
    # (width, height) = img.size
    # imgd = img.tobytes('raw', 'BGRA')
    # imga = array.array('B', imgd)
    # stride = width * 4
    #  return cairo.ImageSurface.create_for_data(
    #      imga, cairo.FORMAT_ARGB32, width, height, stride)

    # So we fall back to this method:
    global g_lock
    assert(CAIRO_AVAILABLE)
    with g_lock:
        if intermediate == "pixbuf" and (
            not GDK_AVAILABLE or
            not hasattr(GdkPixbuf.Pixbuf, 'new_from_bytes') or
            img.getbands() != ('R', 'G', 'B')
        ):
            intermediate = "png"

        if intermediate == "pixbuf":
            data = GLib.Bytes.new(img.tobytes())
            (width, height) = img.size
            pixbuf = GdkPixbuf.Pixbuf.new_from_bytes(
                data, GdkPixbuf.Colorspace.RGB, False, 8,
                width, height, width * 3
            )
            image_surface = cairo.ImageSurface(cairo.FORMAT_RGB24,
                                               width, height)
            ctx = cairo.Context(image_surface)
            Gdk.cairo_set_source_pixbuf(ctx, pixbuf, 0.0, 0.0)
            ctx.rectangle(0, 0, width, height)
            ctx.fill()
            return image_surface
        elif intermediate == "jpeg":
            if not hasattr(cairo.ImageSurface, 'set_mime_data'):
                logger.warning("Cairo %s does not support yet 'set_mime_data'."
                               " Cannot include image as JPEG in the PDF."
                               " Image will be included as PNG (much bigger)",
                               cairo.version)
                intermediate = 'png'
            else:
                # IMPORTANT: The actual surface will be empty.
                # but mime-data will have attached the correct data
                # to the surface that supports it
                img_surface = cairo.ImageSurface(
                    cairo.FORMAT_RGB24, img.size[0], img.size[1]
                )
                img_io = io.BytesIO()
                img.save(img_io, format="JPEG", quality=quality)
                img_io.seek(0)
                data = img_io.read()
                img_surface.set_mime_data(
                    cairo.MIME_TYPE_JPEG, data
                )
                return img_surface

        if intermediate == "png":
            img_io = io.BytesIO()
            img.save(img_io, format="PNG")
            img_io.seek(0)
            return cairo.ImageSurface.create_from_png(img_io)
        else:
            raise Exception("image2surface(): unknown intermediate")


def find_language(lang_str=None, allow_none=False):
    if lang_str is None:
        lang_str = locale.getdefaultlocale()[0]
        if lang_str is None and not allow_none:
            logger.warning("Unable to figure out locale. Assuming english !")
            return find_language('eng')
        if lang_str is None:
            logger.warning("Unable to figure out locale !")
            return None

    lang_str = lang_str.lower()
    if "_" in lang_str:
        lang_str = lang_str.split("_")[0]

    try:
        return pycountry.pycountry.languages.get(name=lang_str.title())
    except (KeyError, UnicodeDecodeError):
        pass
    try:
        return pycountry.pycountry.languages.get(iso_639_3_code=lang_str)
    except (KeyError, UnicodeDecodeError):
        pass
    try:
        return pycountry.pycountry.languages.get(iso639_3_code=lang_str)
    except (KeyError, UnicodeDecodeError):
        pass
    try:
        return pycountry.pycountry.languages.get(iso639_2T_code=lang_str)
    except (KeyError, UnicodeDecodeError):
        pass
    try:
        return pycountry.pycountry.languages.get(iso639_1_code=lang_str)
    except (KeyError, UnicodeDecodeError):
        pass
    try:
        return pycountry.pycountry.languages.get(terminology=lang_str)
    except (KeyError, UnicodeDecodeError):
        pass
    try:
        return pycountry.pycountry.languages.get(bibliographic=lang_str)
    except (KeyError, UnicodeDecodeError):
        pass
    try:
        return pycountry.pycountry.languages.get(alpha_3=lang_str)
    except (KeyError, UnicodeDecodeError):
        pass
    try:
        return pycountry.pycountry.languages.get(alpha_2=lang_str)
    except (KeyError, UnicodeDecodeError):
        pass
    try:
        return pycountry.pycountry.languages.get(alpha2=lang_str)
    except (KeyError, UnicodeDecodeError):
        pass
    if allow_none:
        logger.warning("Unknown language [{}]".format(lang_str))
        return None
    if lang_str is not None and lang_str == 'eng':
        raise Exception("Unable to find language !")
    logger.warning("Unknown language [{}]. Switching back to english".format(
        lang_str
    ))
    return find_language('eng')


def hide_file(filepath):
    if os.name != 'nt':
        # win32 only
        return
    logger.info("Hiding file: {}".format(filepath))
    ret = ctypes.windll.kernel32.SetFileAttributesW(
        filepath, 0x02  # hidden
    )
    if not ret:
        raise ctypes.WinError()<|MERGE_RESOLUTION|>--- conflicted
+++ resolved
@@ -33,7 +33,6 @@
 except:
     CAIRO_AVAILABLE = False
 
-<<<<<<< HEAD
 try:
     import gi
     gi.require_version('Gdk', '3.0')
@@ -44,9 +43,8 @@
     GDK_AVAILABLE = True
 except:
     GDK_AVAILABLE = False
-=======
+
 ENCHANT_AVAILABLE = False
->>>>>>> 41ba0321
 
 if os.name != "nt":
     try:
