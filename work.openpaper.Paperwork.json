--- conflicted
+++ resolved
@@ -1,10 +1,6 @@
 {
     "app-id": "work.openpaper.Paperwork",
-<<<<<<< HEAD
     "branch": "develop",
-=======
-    "branch": "testing",
->>>>>>> c4a9278f
     "runtime": "org.gnome.Platform",
     "runtime-version": "43",
     "sdk": "org.gnome.Sdk",
@@ -281,11 +277,7 @@
                 {
                     "type": "git",
                     "path": ".",
-<<<<<<< HEAD
                     "branch": "develop",
-=======
-                    "branch": "testing",
->>>>>>> c4a9278f
                     "disable-shallow-clone": true
                 },
                 {
