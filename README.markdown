# Paperwork


## Description

Paperwork is a tool to make papers searchable.

The basic idea behind Paperwork is "scan & forget" : You should be able to just
scan a new document and forget about it until the day you need it again. Let the
machine do most of the work.


## Screenshots

### Main window

<a href="https://raw.github.com/jflesch/paperwork-screenshots/master/0.1/main_window.png">
  <img src="https://raw.github.com/jflesch/paperwork-screenshots/master/0.1/main_window.png" width="512" height="384" />
</a>

### Search suggestions

<a href="https://raw.github.com/jflesch/paperwork-screenshots/master/0.1/suggestions.png">
  <img src="https://raw.github.com/jflesch/paperwork-screenshots/master/0.1/suggestions.png" width="512" height="384" />
</a>

### Labels

<a href="https://raw.github.com/jflesch/paperwork-screenshots/master/0.1/multiple_labels.png">
  <img src="https://raw.github.com/jflesch/paperwork-screenshots/master/0.1/multiple_labels.png" width="402" height="358" />
</a>

<a href="https://raw.github.com/jflesch/paperwork-screenshots/master/0.1/label_edit.png">
  <img src="https://raw.github.com/jflesch/paperwork-screenshots/master/0.1/label_edit.png" width="512" height="384" />
</a>

### Settings window

<a href="https://raw.github.com/jflesch/paperwork-screenshots/master/0.1/settings.png">
  <img src="https://raw.github.com/jflesch/paperwork-screenshots/master/0.1/settings.png" width="512" height="384" />
</a>


## Details

Papers are organized into documents. Each document contains pages.

It uses mainly 3 other pieces of software:

* Sane: To scan the pages
* Cuneiform or Tesseract: To extract the words from the pages (OCR)
* GTK/Glade: For the user interface

Page orientation is automatically guessed using OCR.

Paperwork uses a custom indexation system to search documents and to provide
keyword suggestions. Since OCR is not perfect, and since some documents don't
contain useful keywords, Paperwork allows also to put labels on each document.


## Licence

GPLv3 or later. See COPYING.


## Manual Installation

If you want to install a stable version of Paperwork, please first check that your Linux
distribution doesn't already have a package for it.

### Build dependencies

If you're installing Paperwork yourself, you will probably need to install first some build dependencies:

* python-setuptools (required by the setup.py script of Paperwork)
* python-dev (required to build some dependencies)
<<<<<<< HEAD
* libjpeg-dev (required to have JPEG support built in the Pillow library)
* libblas-dev (required to build scipy)
* libatlas-dev (required to build scipy)
* liblapack-dev (required to build scipy)
* gcc-gfortran (required to build scipy)
* g++ (required to build scikit-learn)


### Runtime dependencies

For some reason, [setuptools doesn't work well with Numpy](http://projects.scipy.org/numpy/ticket/1841),
so you will have to install some dependencies yourself with python-pip:

	sudo pip install numpy scikit-learn
=======
* libjpeg-dev (Pillow: JPEG support)
* zlib-dev (Pillow: PNG support ; zlib1g-dev on Debian/Ubuntu)
>>>>>>> c83cdd65


### System-wide installation

This is the most convenient way to install Paperwork manually.

Note that Paperwork depends on [Pillow](https://pypi.python.org/pypi/Pillow/).
Pillow may conflict with python-imaging (aka PIL).

You will need python-pip. Python-pip is invoked with 'pip' or 'python-pip',
depending of your GNU/Linux distribution.

	$ sudo pip install "git+git://github.com/jflesch/paperwork.git#egg=paperwork"
	# This command will install Paperwork and tell you if some extra dependencies
	# are required. (note that the dependencies list may be drown in the
	# output ... :/)
	<install the extra dependencies>

To (re)start paperwork:

	$ paperwork

A shortcut should also be available in the menus of your window manager (you
may have to log out first).

Enjoy :-)


### Installation in a virtualenv

If you intend to work on Paperwork, this is probably the most convenient way
to install a development version of Paperwork.

Virtualenv allows to run Paperwork in a specific environment, with the latest
versions of most of its dependencies. It also make it easier to remove it (you
just have to delete the directory containing the virtualenv). However the user
that did the installation will be the only one able to run Paperwork. No
shortcut will be installed in the menus of your window manager. Paperwork
won't be available directly on your PATH.

You will have to install [python-virtualenv](https://pypi.python.org/pypi/virtualenv).

	$ virtualenv --system-site-packages paperwork-virtualenv
	$ cd paperwork-virtualenv
	$ source bin/activate
	# you're now in a virtualenv
	$ git clone git://github.com/jflesch/paperwork.git
	$ cd paperwork
	$ python ./setup.py install
	# This script will install Paperwork and tell you if some extra dependencies
	# are required
	<install the extra dependencies>
	$ src/launcher.py

To restart paperwork:

	$ cd paperwork-virtualenv
	$ source bin/activate
	$ cd paperwork
	$ src/launcher.py

Enjoy :-)


### Note regarding the extra dependencies

Many dependencies can't be installed from Pypi or in a virtualenv. For
instance, all the libraries accessed through GObject introspection have
no package on Pypi. This is why they can only be installed in a system-wide
manner.
The setup.py will indicate what is required and how to install it.


## Archives

Github can automatically provides .tar.gz and .zip files if required. However, they are not required
to install Paperwork.

* [Paperwork 0.1](https://github.com/jflesch/paperwork/archive/0.1.tar.gz)


## Contact/Help

* [Extra documentation / Wiki](https://github.com/jflesch/paperwork/wiki)
* [Mailing-list](https://github.com/jflesch/paperwork/wiki/Contact#mailing-list)
* [Bug trackers](https://github.com/jflesch/paperwork/wiki/Contact#bug-trackers)


## Development

All the information can be found on [the wiki](https://github.com/jflesch/paperwork/wiki#for-developers)<|MERGE_RESOLUTION|>--- conflicted
+++ resolved
@@ -74,8 +74,8 @@
 
 * python-setuptools (required by the setup.py script of Paperwork)
 * python-dev (required to build some dependencies)
-<<<<<<< HEAD
-* libjpeg-dev (required to have JPEG support built in the Pillow library)
+* libjpeg-dev (Pillow: JPEG support)
+* zlib-dev (Pillow: PNG support ; zlib1g-dev on Debian/Ubuntu)
 * libblas-dev (required to build scipy)
 * libatlas-dev (required to build scipy)
 * liblapack-dev (required to build scipy)
@@ -89,10 +89,6 @@
 so you will have to install some dependencies yourself with python-pip:
 
 	sudo pip install numpy scikit-learn
-=======
-* libjpeg-dev (Pillow: JPEG support)
-* zlib-dev (Pillow: PNG support ; zlib1g-dev on Debian/Ubuntu)
->>>>>>> c83cdd65
 
 
 ### System-wide installation
